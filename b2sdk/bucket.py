######################################################################
#
# File: b2sdk/bucket.py
#
# Copyright 2019 Backblaze Inc. All Rights Reserved.
#
# License https://www.backblaze.com/using_b2_code.html
#
######################################################################

import logging
import six

from .exception import UnrecognizedBucketType
from .file_version import FileVersionInfoFactory
from .progress import DoNothingProgressListener
from .transfer.emerge.executor import AUTO_CONTENT_TYPE
from .transfer.emerge.write_intent import WriteIntent
from .transfer.outbound.copy_source import CopySource
from .transfer.outbound.upload_source import UploadSourceBytes, UploadSourceLocalFile
from .utils import B2TraceMeta, disable_trace, limit_trace_arguments
from .utils import b2_url_encode, validate_b2_file_name

logger = logging.getLogger(__name__)


@six.add_metaclass(B2TraceMeta)
class Bucket(object):
    """
    Provide access to a bucket in B2: listing files, uploading and downloading.
    """

    DEFAULT_CONTENT_TYPE = AUTO_CONTENT_TYPE

    def __init__(
        self,
        api,
        id_,
        name=None,
        type_=None,
        bucket_info=None,
        cors_rules=None,
        lifecycle_rules=None,
        revision=None,
        bucket_dict=None,
        options_set=None,
    ):
        """
        :param b2sdk.v1.B2Api api: an API object
        :param str id_: a bucket id
        :param str name: a bucket name
        :param str type_: a bucket type
        :param dict bucket_info: an info to store with a bucket
        :param dict cors_rules: CORS rules to store with a bucket
        :param dict lifecycle_rules: lifecycle rules to store with a bucket
        :param int revision: a bucket revision number
        :param dict bucket_dict: a dictionary which contains bucket parameters
        :param set options_set: set of bucket options strings
        """
        self.api = api
        self.id_ = id_
        self.name = name
        self.type_ = type_
        self.bucket_info = bucket_info or {}
        self.cors_rules = cors_rules or []
        self.lifecycle_rules = lifecycle_rules or []
        self.revision = revision
        self.bucket_dict = bucket_dict or {}
        self.options_set = options_set or set()

    def get_id(self):
        """
        Return bucket ID.

        :rtype: str
        """
        return self.id_

    def set_info(self, new_bucket_info, if_revision_is=None):
        """
        Update bucket info.

        :param dict new_bucket_info: new bucket info dictionary
        :param int if_revision_is: revision number, update the info **only if** *revision* equals to *if_revision_is*
        """
        return self.update(bucket_info=new_bucket_info, if_revision_is=if_revision_is)

    def set_type(self, bucket_type):
        """
        Update bucket type.

        :param str bucket_type: a bucket type ("allPublic" or "allPrivate")
        """
        return self.update(bucket_type=bucket_type)

    def update(
        self,
        bucket_type=None,
        bucket_info=None,
        cors_rules=None,
        lifecycle_rules=None,
        if_revision_is=None,
    ):
        """
        Update various bucket parameters.

        :param str bucket_type: a bucket type
        :param dict bucket_info: an info to store with a bucket
        :param dict cors_rules: CORS rules to store with a bucket
        :param dict lifecycle_rules: lifecycle rules to store with a bucket
        :param int if_revision_is: revision number, update the info **only if** *revision* equals to *if_revision_is*
        """
        account_id = self.api.account_info.get_account_id()
        return self.api.session.update_bucket(
            account_id,
            self.id_,
            bucket_type=bucket_type,
            bucket_info=bucket_info,
            cors_rules=cors_rules,
            lifecycle_rules=lifecycle_rules,
            if_revision_is=if_revision_is
        )

    def cancel_large_file(self, file_id):
        """
        Cancel a large file transfer.

        :param str file_id: a file ID
        """
        return self.api.cancel_large_file(file_id)

    def download_file_by_id(self, file_id, download_dest, progress_listener=None, range_=None):
        """
        Download a file by ID.

        .. note::
          download_file_by_id actually belongs in :py:class:`b2sdk.v1.B2Api`, not in :py:class:`b2sdk.v1.Bucket`; we just provide a convenient redirect here

        :param str file_id: a file ID
        :param download_dest: an instance of the one of the following classes: \
        :class:`~b2sdk.v1.DownloadDestLocalFile`,\
        :class:`~b2sdk.v1.DownloadDestBytes`,\
        :class:`~b2sdk.v1.DownloadDestProgressWrapper`,\
        :class:`~b2sdk.v1.PreSeekedDownloadDest`,\
        or any sub class of :class:`~b2sdk.v1.AbstractDownloadDestination`
        :param b2sdk.v1.AbstractProgressListener, None progress_listener: a progress listener object to use, or ``None`` to not report progress
        :param tuple[int, int] range_: two integer values, start and end offsets
        """
        return self.api.download_file_by_id(
            file_id, download_dest, progress_listener, range_=range_
        )

    def download_file_by_name(self, file_name, download_dest, progress_listener=None, range_=None):
        """
        Download a file by name.

        .. seealso::

            :ref:`Synchronizer <sync>`, a *high-performance* utility that synchronizes a local folder with a Bucket.

        :param str file_id: a file ID
        :param download_dest: an instance of the one of the following classes: \
        :class:`~b2sdk.v1.DownloadDestLocalFile`,\
        :class:`~b2sdk.v1.DownloadDestBytes`,\
        :class:`~b2sdk.v1.DownloadDestProgressWrapper`,\
        :class:`~b2sdk.v1.PreSeekedDownloadDest`,\
        or any sub class of :class:`~b2sdk.v1.AbstractDownloadDestination`
        :param b2sdk.v1.AbstractProgressListener, None progress_listener: a progress listener object to use, or ``None`` to not track progress
        :param tuple[int, int] range_: two integer values, start and end offsets
        """
        url = self.api.session.get_download_url_by_name(self.name, file_name)
        return self.api.services.download_manager.download_file_from_url(
            url, download_dest, progress_listener, range_
        )

    def get_download_authorization(self, file_name_prefix, valid_duration_in_seconds):
        """
        Return an authorization token that is valid only for downloading
        files from the given bucket.

        :param str file_name_prefix: a file name prefix, only files that match it could be downloaded
        :param int valid_duration_in_seconds: a token is valid only during this amount of seconds
        """
        response = self.api.session.get_download_authorization(
            self.id_, file_name_prefix, valid_duration_in_seconds
        )
        return response['authorizationToken']

    def list_parts(self, file_id, start_part_number=None, batch_size=None):
        """
        Get a list of all parts that have been uploaded for a given file.

        :param str file_id: a file ID
        :param int start_part_number: the first part number to return.  defaults to the first part.
        :param int batch_size: the number of parts to fetch at a time from the server
        """
        return self.api.list_parts(file_id, start_part_number, batch_size)

    def ls(self, folder_to_list='', show_versions=False, recursive=False, fetch_count=None):
        """
        Pretend that folders exist and yields the information about the files in a folder.

        B2 has a flat namespace for the files in a bucket, but there is a convention
        of using "/" as if there were folders.  This method searches through the
        flat namespace to find the files and "folders" that live within a given
        folder.

        When the `recursive` flag is set, lists all of the files in the given
        folder, and all of its sub-folders.

        :param str folder_to_list: the name of the folder to list; must not start with "/".
                               Empty string means top-level folder
        :param bool show_versions: when ``True`` returns info about all versions of a file,
                              when ``False``, just returns info about the most recent versions
        :param bool recursive: if ``True``, list folders recursively
        :param int,None fetch_count: how many entries to return or ``None`` to use the default. Acceptable values: 1 - 1000
        :rtype: generator[tuple[b2sdk.v1.FileVersionInfo, str]]
        :returns: generator of (file_version_info, folder_name) tuples

        .. note::
            In case of `recursive=True`, folder_name is returned only for first file in the folder.
        """
        # Every file returned must have a name that starts with the
        # folder name and a "/".
        prefix = folder_to_list
        if prefix != '' and not prefix.endswith('/'):
            prefix += '/'

        # Loop until all files in the named directory have been listed.
        # The starting point of the first list_file_names request is the
        # prefix we're looking for.  The prefix ends with '/', which is
        # now allowed for file names, so no file name will match exactly,
        # but the first one after that point is the first file in that
        # "folder".   If the first search doesn't produce enough results,
        # then we keep calling list_file_names until we get all of the
        # names in this "folder".
        current_dir = None
        start_file_name = prefix
        start_file_id = None
        session = self.api.session
        while True:
            if show_versions:
                response = session.list_file_versions(
                    self.id_, start_file_name, start_file_id, fetch_count, prefix
                )
            else:
                response = session.list_file_names(self.id_, start_file_name, fetch_count, prefix)
            for entry in response['files']:
                file_version_info = FileVersionInfoFactory.from_api_response(entry)
                if not file_version_info.file_name.startswith(prefix):
                    # We're past the files we care about
                    return
                after_prefix = file_version_info.file_name[len(prefix):]
                if '/' not in after_prefix or recursive:
                    # This is not a folder, so we'll print it out and
                    # continue on.
                    yield file_version_info, None
                    current_dir = None
                else:
                    # This is a folder.  If it's different than the folder
                    # we're already in, then we can print it.  This check
                    # is needed, because all of the files in the folder
                    # will be in the list.
                    folder_with_slash = after_prefix.split('/')[0] + '/'
                    if folder_with_slash != current_dir:
                        folder_name = prefix + folder_with_slash
                        yield file_version_info, folder_name
                        current_dir = folder_with_slash
            if response['nextFileName'] is None:
                # The response says there are no more files in the bucket,
                # so we can stop.
                return

            # Now we need to set up the next search.  The response from
            # B2 has the starting point to continue with the next file,
            # but if we're in the middle of a "folder", we can skip ahead
            # to the end of the folder.  The character after '/' is '0',
            # so we'll replace the '/' with a '0' and start there.
            #
            # When recursive is True, current_dir is always None.
            if current_dir is None:
                start_file_name = response.get('nextFileName')
                start_file_id = response.get('nextFileId')
            else:
                start_file_name = max(
                    response['nextFileName'],
                    prefix + current_dir[:-1] + '0',
                )

    def list_unfinished_large_files(self, start_file_id=None, batch_size=None, prefix=None):
        """
        A generator that yields an :py:class:`b2sdk.v1.UnfinishedLargeFile` for each
        unfinished large file in the bucket, starting at the given file, filtering by prefix.

        :param str,None start_file_id: a file ID to start from or None to start from the beginning
        :param int,None batch_size: max file count
        :param str,None prefix: file name prefix filter
        :rtype: generator[b2sdk.v1.UnfinishedLargeFile]
        """
        return self.api.services.large_file.list_unfinished_large_files(
            self.id_,
            start_file_id=start_file_id,
            batch_size=batch_size,
            prefix=prefix,
        )

    def start_large_file(self, file_name, content_type=None, file_info=None):
        """
        Start a large file transfer.

        :param str file_name: a file name
        :param str,None content_type: the MIME type, or ``None`` to accept the default based on file extension of the B2 file name
        :param dict,None file_infos: a file info to store with the file or ``None`` to not store anything
        """
        validate_b2_file_name(file_name)
        return self.api.services.large_file.start_large_file(
            self.id_, file_name, content_type=content_type, file_info=file_info
        )

    @limit_trace_arguments(skip=('data_bytes',))
    def upload_bytes(
        self,
        data_bytes,
        file_name,
        content_type=None,
        file_infos=None,
        progress_listener=None,
    ):
        """
        Upload bytes in memory to a B2 file.

        :param bytes data_bytes: a byte array to upload
        :param str file_name: a file name to upload bytes to
        :param str,None content_type: the MIME type, or ``None`` to accept the default based on file extension of the B2 file name
        :param dict,None file_infos: a file info to store with the file or ``None`` to not store anything
        :param b2sdk.v1.AbstractProgressListener,None progress_listener: a progress listener object to use, or ``None`` to not track progress
        """
        upload_source = UploadSourceBytes(data_bytes)
        return self.upload(
            upload_source,
            file_name,
            content_type=content_type,
            file_info=file_infos,
            progress_listener=progress_listener,
        )

    def upload_local_file(
        self,
        local_file,
        file_name,
        content_type=None,
        file_infos=None,
        sha1_sum=None,
        min_part_size=None,
        progress_listener=None,
    ):
        """
        Upload a file on local disk to a B2 file.

        .. seealso::

            :ref:`Synchronizer <sync>`, a *high-performance* utility that synchronizes a local folder with a :term:`bucket`.

        :param str local_file: a path to a file on local disk
        :param str file_name: a file name of the new B2 file
        :param str,None content_type: the MIME type, or ``None`` to accept the default based on file extension of the B2 file name
        :param dict,None file_infos: a file info to store with the file or ``None`` to not store anything
        :param str,None sha1_sum: file SHA1 hash or ``None`` to compute it automatically
        :param int min_part_size: a minimum size of a part
        :param b2sdk.v1.AbstractProgressListener,None progress_listener: a progress listener object to use, or ``None`` to not report progress
        """
        upload_source = UploadSourceLocalFile(local_path=local_file, content_sha1=sha1_sum)
        return self.upload(
            upload_source,
            file_name,
            content_type=content_type,
            file_info=file_infos,
            min_part_size=min_part_size,
            progress_listener=progress_listener,
        )

    def upload(
        self,
        upload_source,
        file_name,
        content_type=None,
        file_info=None,
        min_part_size=None,
        progress_listener=None
    ):
        """
        Upload a file to B2, retrying as needed.

        The source of the upload is an UploadSource object that can be used to
        open (and re-open) the file.  The result of opening should be a binary
        file whose read() method returns bytes.

        :param b2sdk.v1.UploadSource upload_source: an object that opens the source of the upload
        :param str file_name: the file name of the new B2 file
        :param str,None content_type: the MIME type, or ``None`` to accept the default based on file extension of the B2 file name
        :param dict,None file_infos: a file info to store with the file or ``None`` to not store anything
        :param int,None min_part_size: the smallest part size to use or ``None`` to determine automatically
        :param b2sdk.v1.AbstractProgressListener,None progress_listener: a progress listener object to use, or ``None`` to not report progress

        The function `opener` should return a file-like object, and it
        must be possible to call it more than once in case the upload
        is retried.
        """
        return self.create_file(
            [WriteIntent(upload_source)],
            file_name,
            content_type=content_type,
            file_info=file_info,
            progress_listener=progress_listener,
            # FIXME: Bucket.upload documents wrong logic
            recommended_upload_part_size=min_part_size,
        )

    def create_file(
        self,
        write_intents,
        file_name,
        content_type=None,
        file_info=None,
        progress_listener=None,
        recommended_upload_part_size=None,
        continue_large_file_id=None,
    ):
        """
        Creates a new file in this bucket using an iterable (list, tuple etc) of remote or local sources.

        Source ranges can overlap and remote sources will be prioritized over local sources (when possible).
        For more information and usage examples please see :ref:`Advanced usage patterns <AdvancedUsagePatterns>`.

        :param list[b2sdk.v1.WriteIntent] write_intents: list of write intents (remote or local sources)
        :param str new_file_name: file name of the new file
        :param str,None content_type: content_type for the new file, if ``None`` content_type would be
                        automatically determined or it may be copied if it resolves
                        as single part remote source copy
        :param dict,None file_info: file_info for the new file, if ``None`` it will be set to empty dict
                        or it may be copied if it resolves as single part remote source copy
        :param b2sdk.v1.AbstractProgressListener,None progress_listener: a progress listener object to use,
                        or ``None`` to not report progress
        :param int,None recommended_upload_part_size: the recommended part size to use for uploading local sources
                        or ``None`` to determine automatically, but remote sources would be copied with
                        maximum possible part size
        :param str,None continue_large_file_id: large file id that should be selected to resume file creation
                        for multipart upload/copy, ``None`` for automatic search for this id
        """
        return self._create_file(
            self.api.services.emerger.emerge,
            write_intents,
            file_name,
            content_type=content_type,
            file_info=file_info,
            progress_listener=progress_listener,
            continue_large_file_id=continue_large_file_id,
            recommended_upload_part_size=recommended_upload_part_size,
        )

    def create_file_stream(
        self,
        write_intents_iterator,
        file_name,
        content_type=None,
        file_info=None,
        progress_listener=None,
        recommended_upload_part_size=None,
        continue_large_file_id=None,
    ):
        """
        Creates a new file in this bucket using a stream of multiple remote or local sources.

        Source ranges can overlap and remote sources will be prioritized over local sources (when possible).
        For more information and usage examples please see :ref:`Advanced usage patterns <AdvancedUsagePatterns>`.

        :param iterator[b2sdk.v1.WriteIntent] write_intents_iterator: iterator of write intents which
                        are sorted ascending by ``destination_offset``
        :param str new_file_name: file name of the new file
        :param str,None content_type: content_type for the new file, if ``None`` content_type would be
                        automatically determined or it may be copied if it resolves
                        as single part remote source copy
        :param dict,None file_info: file_info for the new file, if ``None`` it will be set to empty dict
                        or it may be copied if it resolves as single part remote source copy
        :param b2sdk.v1.AbstractProgressListener,None progress_listener: a progress listener object to use,
                        or ``None`` to not report progress
        :param int,None recommended_upload_part_size: the recommended part size to use for uploading local sources
                        or ``None`` to determine automatically, but remote sources would be copied with
                        maximum possible part size
        :param str,None continue_large_file_id: large file id that should be selected to resume file creation
                        for multipart upload/copy, if ``None`` in multipart case it would always start a new
                        large file
        """
        return self._create_file(
            self.api.services.emerger.emerge_stream,
            write_intents_iterator,
            file_name,
            content_type=content_type,
            file_info=file_info,
            progress_listener=progress_listener,
            continue_large_file_id=continue_large_file_id,
            recommended_upload_part_size=recommended_upload_part_size,
        )

    def _create_file(
        self,
        emerger_method,
        write_intents_iterable,
        file_name,
        content_type=None,
        file_info=None,
        progress_listener=None,
        recommended_upload_part_size=None,
        continue_large_file_id=None,
    ):
        validate_b2_file_name(file_name)
        progress_listener = progress_listener or DoNothingProgressListener()

        return emerger_method(
            self.id_,
            write_intents_iterable,
            file_name,
            content_type,
            file_info,
            progress_listener,
            recommended_upload_part_size=recommended_upload_part_size,
            continue_large_file_id=continue_large_file_id,
        )

    def concatenate(
        self,
        outbound_sources,
        file_name,
        content_type=None,
        file_info=None,
        progress_listener=None,
        recommended_upload_part_size=None,
        continue_large_file_id=None,
    ):
        """
        Creates a new file in this bucket by concatenating multiple remote or local sources.

        :param list[b2sdk.v1.OutboundTransferSource] outbound_sources: list of outbound sources (remote or local)
        :param str new_file_name: file name of the new file
        :param str,None content_type: content_type for the new file, if ``None`` content_type would be
                        automatically determined from file name or it may be copied if it resolves
                        as single part remote source copy
        :param dict,None file_info: file_info for the new file, if ``None`` it will be set to empty dict
                        or it may be copied if it resolves as single part remote source copy
        :param b2sdk.v1.AbstractProgressListener,None progress_listener: a progress listener object to use,
                        or ``None`` to not report progress
        :param int,None recommended_upload_part_size: the recommended part size to use for uploading local sources
                        or ``None`` to determine automatically, but remote sources would be copied with
                        maximum possible part size
        :param str,None continue_large_file_id: large file id that should be selected to resume file creation
                        for multipart upload/copy, ``None`` for automatic search for this id
        """
        return self.create_file(
            WriteIntent.wrap_sources_iterator(outbound_sources),
            file_name,
            content_type=content_type,
            file_info=file_info,
            progress_listener=progress_listener,
            recommended_upload_part_size=recommended_upload_part_size,
            continue_large_file_id=continue_large_file_id,
        )

    def concatenate_stream(
        self,
        outbound_sources_iterator,
        file_name,
        content_type=None,
        file_info=None,
        progress_listener=None,
        recommended_upload_part_size=None,
        continue_large_file_id=None,
    ):
<<<<<<< HEAD
        # Check if this part was uploaded before
        if finished_parts is not None and part_number in finished_parts:
            # Report this part finished
            part = finished_parts[part_number]
            large_file_upload_state.update_part_bytes(part.content_length)

            # Return SHA1 hash
            return {'contentSha1': part.content_sha1}

        # Set up a progress listener
        part_progress_listener = PartProgressReporter(large_file_upload_state)

        # Retry the upload as needed
        exception_list = []
        for _ in six.moves.xrange(self.MAX_UPLOAD_ATTEMPTS):
            # if another part has already had an error there's no point in
            # uploading this part
            if large_file_upload_state.has_error():
                raise AlreadyFailed(large_file_upload_state.get_error_message())

            try:
                with upload_source.open() as file:
                    offset, content_length = part_range
                    file.seek(offset)
                    range_stream = RangeOfInputStream(file, offset, content_length)
                    input_stream = ReadingStreamWithProgress(range_stream, part_progress_listener)
                    hashing_stream = StreamWithHash(input_stream)
                    length_with_hash = content_length + hashing_stream.hash_size()
                    response = self.api.session.upload_part(
                        file_id, part_number, length_with_hash, HEX_DIGITS_AT_END, hashing_stream
                    )
                    assert hashing_stream.hash == response['contentSha1']
                    return response
            except B2Error as e:
                exception_list.append(e)
                self.api.account_info.clear_large_file_upload_urls(file_id)

        large_file_upload_state.set_error(str(exception_list[-1]))
        raise MaxRetriesExceeded(self.MAX_UPLOAD_ATTEMPTS, exception_list)
=======
        """
        Creates a new file in this bucket by concatenating stream of multiple remote or local sources.

        :param iterator[b2sdk.v1.OutboundTransferSource] outbound_sources_iterator: iterator of outbound sources
        :param str new_file_name: file name of the new file
        :param str,None content_type: content_type for the new file, if ``None`` content_type would be
                        automatically determined or it may be copied if it resolves
                        as single part remote source copy
        :param dict,None file_info: file_info for the new file, if ``None`` it will be set to empty dict
                        or it may be copied if it resolves as single part remote source copy
        :param b2sdk.v1.AbstractProgressListener,None progress_listener: a progress listener object to use,
                        or ``None`` to not report progress
        :param int,None recommended_upload_part_size: the recommended part size to use for uploading local sources
                        or ``None`` to determine automatically, but remote sources would be copied with
                        maximum possible part size
        :param str,None continue_large_file_id: large file id that should be selected to resume file creation
                        for multipart upload/copy, if ``None`` in multipart case it would always start a new
                        large file
        """
        return self.create_file_stream(
            WriteIntent.wrap_sources_iterator(outbound_sources_iterator),
            file_name,
            content_type=content_type,
            file_info=file_info,
            progress_listener=progress_listener,
            recommended_upload_part_size=recommended_upload_part_size,
            continue_large_file_id=continue_large_file_id,
        )
>>>>>>> f7d73bc3

    def get_download_url(self, filename):
        """
        Get file download URL.

        :param str filename: a file name
        :rtype: str
        """
        return "%s/file/%s/%s" % (
            self.api.account_info.get_download_url(),
            b2_url_encode(self.name),
            b2_url_encode(filename),
        )

    def hide_file(self, file_name):
        """
        Hide a file.

        :param str file_name: a file name
        :rtype: b2sdk.v1.FileVersionInfo
        """
        response = self.api.session.hide_file(self.id_, file_name)
        return FileVersionInfoFactory.from_api_response(response)

    def copy(
        self,
        file_id,
        new_file_name,
        content_type=None,
        file_info=None,
        offset=0,
        length=None,
        progress_listener=None
    ):
        """
        Creates a new file in this bucket by (server-side) copying from an existing file.

        :param str file_id: file ID of existing file to copy from
        :param str new_file_name: file name of the new file
        :param str,None content_type: content_type for the new file, if ``None`` and ``b2_copy_file`` will be used
                        content_type will be copied from source file - otherwise content_type would be
                        automatically determined
        :param dict,None file_info: file_info for the new file, if ``None`` will and ``b2_copy_file`` will be used
                        file_info will be copied from source file - otherwise it will be set to empty dict
        :param int offset: offset of exisiting file that copy should start from
        :param int,None length: number of bytes to copy, if ``None`` then ``offset`` have to be ``0`` and it will
                        use ``b2_copy_file`` without ``range`` parameter so it may fail if file is too large.
                        For large files length have to be specified to use ``b2_copy_part`` instead.
        :param b2sdk.v1.AbstractProgressListener,None progress_listener: a progress listener object to use
                        for multipart copy, or ``None`` to not report progress
        """

        copy_source = CopySource(file_id, offset=offset, length=length)
        if length is None:
            # TODO: it feels like this should be checked on lower level - eg. RawApi
            validate_b2_file_name(new_file_name)
            return self.api.services.upload_manager.copy_file(
                copy_source,
                new_file_name,
                content_type=content_type,
                file_info=file_info,
                destination_bucket_id=self.id_,
                progress_listener=progress_listener,
            ).result()
        else:
            return self.create_file(
                [WriteIntent(copy_source)],
                new_file_name,
                content_type=content_type,
                file_info=file_info,
                progress_listener=progress_listener,
            )

    # FIXME: this shold be deprecated
    def copy_file(
        self,
        file_id,
        new_file_name,
        bytes_range=None,
        metadata_directive=None,
        content_type=None,
        file_info=None,
    ):
        """
        Creates a new file in this bucket by (server-side) copying from an existing file.

        :param str file_id: file ID of existing file
        :param str new_file_name: file name of the new file
        :param tuple[int,int],None bytes_range: start and end offsets (**inclusive!**), default is the entire file
        :param b2sdk.v1.MetadataDirectiveMode,None metadata_directive: default is :py:attr:`b2sdk.v1.MetadataDirectiveMode.COPY`
        :param str,None content_type: content_type for the new file if metadata_directive is set to :py:attr:`b2sdk.v1.MetadataDirectiveMode.REPLACE`, default will copy the content_type of old file
        :param dict,None file_info: file_info for the new file if metadata_directive is set to :py:attr:`b2sdk.v1.MetadataDirectiveMode.REPLACE`, default will copy the file_info of old file
        """
        return self.api.session.copy_file(
            file_id,
            new_file_name,
            bytes_range,
            metadata_directive,
            content_type,
            file_info,
            self.id_,
        )

    def delete_file_version(self, file_id, file_name):
        """
        Delete a file version.

        :param str file_id: a file ID
        :param str file_name: a file name
        """
        # filename argument is not first, because one day it may become optional
        return self.api.delete_file_version(file_id, file_name)

    @disable_trace
    def as_dict(self):  # TODO: refactor with other as_dict()
        """
        Return bucket representation as a dictionary.

        :rtype: dict
        """
        result = {
            'accountId': self.api.account_info.get_account_id(),
            'bucketId': self.id_,
        }
        if self.name is not None:
            result['bucketName'] = self.name
        if self.type_ is not None:
            result['bucketType'] = self.type_
        return result

    def __repr__(self):
        return 'Bucket<%s,%s,%s>' % (self.id_, self.name, self.type_)


class BucketFactory(object):
    """
    This is a factory for creating bucket objects from different kind of objects.
    """
    BUCKET_CLASS = staticmethod(Bucket)

    @classmethod
    def from_api_response(cls, api, response):
        """
        Create a Bucket object from API response.

        :param b2sdk.v1.B2Api api: API object
        :param requests.Response response: response object
        :rtype: b2sdk.v1.Bucket
        """
        return [cls.from_api_bucket_dict(api, bucket_dict) for bucket_dict in response['buckets']]

    @classmethod
    def from_api_bucket_dict(cls, api, bucket_dict):
        """
        Turn a dictionary, like this:

        .. code-block:: python

           {
               "bucketType": "allPrivate",
               "bucketId": "a4ba6a39d8b6b5fd561f0010",
               "bucketName": "zsdfrtsazsdfafr",
               "accountId": "4aa9865d6f00",
               "bucketInfo": {},
               "options": [],
               "revision": 1
           }

        into a Bucket object.

        :param b2sdk.v1.B2Api api: API lient
        :param dict bucket_dict: a dictionary with bucket properties
        :rtype: b2sdk.v1.Bucket

        """
        bucket_name = bucket_dict['bucketName']
        bucket_id = bucket_dict['bucketId']
        type_ = bucket_dict['bucketType']
        bucket_info = bucket_dict['bucketInfo']
        cors_rules = bucket_dict['corsRules']
        lifecycle_rules = bucket_dict['lifecycleRules']
        revision = bucket_dict['revision']
        options = set(bucket_dict['options'])
        if type_ is None:
            raise UnrecognizedBucketType(bucket_dict['bucketType'])
        return cls.BUCKET_CLASS(
            api, bucket_id, bucket_name, type_, bucket_info, cors_rules, lifecycle_rules, revision,
            bucket_dict, options
        )<|MERGE_RESOLUTION|>--- conflicted
+++ resolved
@@ -575,47 +575,6 @@
         recommended_upload_part_size=None,
         continue_large_file_id=None,
     ):
-<<<<<<< HEAD
-        # Check if this part was uploaded before
-        if finished_parts is not None and part_number in finished_parts:
-            # Report this part finished
-            part = finished_parts[part_number]
-            large_file_upload_state.update_part_bytes(part.content_length)
-
-            # Return SHA1 hash
-            return {'contentSha1': part.content_sha1}
-
-        # Set up a progress listener
-        part_progress_listener = PartProgressReporter(large_file_upload_state)
-
-        # Retry the upload as needed
-        exception_list = []
-        for _ in six.moves.xrange(self.MAX_UPLOAD_ATTEMPTS):
-            # if another part has already had an error there's no point in
-            # uploading this part
-            if large_file_upload_state.has_error():
-                raise AlreadyFailed(large_file_upload_state.get_error_message())
-
-            try:
-                with upload_source.open() as file:
-                    offset, content_length = part_range
-                    file.seek(offset)
-                    range_stream = RangeOfInputStream(file, offset, content_length)
-                    input_stream = ReadingStreamWithProgress(range_stream, part_progress_listener)
-                    hashing_stream = StreamWithHash(input_stream)
-                    length_with_hash = content_length + hashing_stream.hash_size()
-                    response = self.api.session.upload_part(
-                        file_id, part_number, length_with_hash, HEX_DIGITS_AT_END, hashing_stream
-                    )
-                    assert hashing_stream.hash == response['contentSha1']
-                    return response
-            except B2Error as e:
-                exception_list.append(e)
-                self.api.account_info.clear_large_file_upload_urls(file_id)
-
-        large_file_upload_state.set_error(str(exception_list[-1]))
-        raise MaxRetriesExceeded(self.MAX_UPLOAD_ATTEMPTS, exception_list)
-=======
         """
         Creates a new file in this bucket by concatenating stream of multiple remote or local sources.
 
@@ -644,7 +603,6 @@
             recommended_upload_part_size=recommended_upload_part_size,
             continue_large_file_id=continue_large_file_id,
         )
->>>>>>> f7d73bc3
 
     def get_download_url(self, filename):
         """
