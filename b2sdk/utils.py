--- conflicted
+++ resolved
@@ -25,22 +25,6 @@
 except ImportError:
     import futures
 
-<<<<<<< HEAD
-# Global variable that says whether the app is shutting down
-_shutting_down = False
-
-
-def set_shutting_down():
-    global _shutting_down
-    _shutting_down = True
-
-
-def raise_if_shutting_down():
-    if _shutting_down:
-        raise KeyboardInterrupt()
-
-=======
->>>>>>> 2d3d1d4d
 
 def interruptible_get_result(future):
     """
