#!/usr/bin/env python
######################################################################
#
# File: b2
#
# Copyright 2016 Backblaze Inc. All Rights Reserved.
#
# License https://www.backblaze.com/using_b2_code.html
#
######################################################################

# Note on #! line: There doesn't seem to be one that works for
# everybody.  Most users of this program are Mac users who use the
# default Python installed in OSX, which is called "python" or
# "python2.7", but not "python2".  So we don't use "python2".
"""
This is a B2 command-line tool.  See the USAGE message for details.
"""

from __future__ import print_function

import base64
import datetime
import functools
import getpass
import hashlib
import json
import os
import socket
import stat
import sys
import time
import traceback
from abc import ABCMeta, abstractmethod

import six
from six.moves import urllib

from .progress import DoNothingProgressListener, make_progress_listener, StreamWithProgress
from .utils import choose_part_ranges, hex_sha1_of_stream

# To avoid confusion between official Backblaze releases of this tool and
# the versions on Github, we use the convention that the third number is
# odd for Github, and even for Backblaze releases.
VERSION = '0.4.5'

PYTHON_VERSION = '.'.join(map(str, sys.version_info[:3]))  # something like: 2.7.11

USER_AGENT = 'backblaze-b2/%s python/%s' % (VERSION, PYTHON_VERSION)

USAGE = """This program provides command-line access to the B2 service.

Usages:

    b2 authorize_account [--dev | --staging | --production] [accountId] [applicationKey]

        Prompts for Backblaze accountID and applicationKey (unless they are given
        on the command line).

        The account ID is a 12-digit hex number that you can get from
        your account page on backblaze.com.

        The application key is a 40-digit hex number that you can get from
        your account page on backblaze.com.

        Stores an account auth token in ~/.b2_account_info.  This can be overridden using the
        B2_ACCOUNT_INFO environment variable.

    b2 clear_account

        Erases everything in ~/.b2_account_info

    b2 create_bucket <bucketName> <bucketType>

        Creates a new bucket.  Prints the ID of the bucket created.

    b2 delete_bucket <bucketName>

        Deletes the bucket with the given name.

    b2 delete_file_version <fileName> <fileId>

        Permanently and irrevocably deletes one version of a file.

    b2 download_file_by_id <fileId> <localFileName>

        Downloads the given file, and stores it in the given local file.

    b2 download_file_by_name <bucketName> <fileName> <localFileName>

        Downloads the given file, and stores it in the given local file.

    b2 get_file_info <fileId>

        Prints all of the information about the file, but not its contents.

    b2 hide_file <bucketName> <fileName>

        Uploads a new, hidden, version of the given file.

    b2 list_buckets

        Lists all of the buckets in the current account.

    b2 list_file_names <bucketName> [<startingName>] [<numberToShow>]

        Lists the names of the files in a bucket, starting at the
        given point.

    b2 list_file_versions <bucketName> [<startingName>] [<startingFileId>] [<numberToShow>]

        Lists the names of the files in a bucket, starting at the
        given point.

    b2 ls [--long] [--versions] <bucketName> [<folderName>]

        Using the file naming convention that "/" separates folder
        names from their contents, returns a list of the files
        and folders in a given folder.  If no folder name is given,
        lists all files at the top level.

        The --long option produces very wide multi-column output
        showing the upload date/time, file size, file id, whether it
        is an uploaded file or the hiding of a file, and the file
        name.  Folders don't really exist in B2, so folders are
        shown with "-" in each of the fields other than the name.

        The --version option shows all of versions of each file, not
        just the most recent.

    b2 make_url <fileId>

        Prints an URL that can be used to download the given file, if
        it is public.

    b2 sync [--delete] [--hide] <source> <destination>

        UNDER DEVELOPMENT -- there may be changes coming to this command

        Uploads or downloads multiple files from source to destination.
        One of the paths must be a local file path, and the other must be
        a B2 bucket path. Use "b2:<bucketName>/<prefix>" for B2 paths, e.g.
        "b2:my-bucket-name/a/path/prefix/".

        If the --delete or --hide flags are specified, destination files
        are deleted or hidden if not present in the source path. Note that
        files are matched only by name and size.

    b2 update_bucket <bucketName> <bucketType>

        Updates the bucketType of an existing bucket.  Prints the ID
        of the bucket updated.

    b2 upload_file [--sha1 <sha1sum>] [--contentType <contentType>] [--info <key>=<value>]* <bucketName> <localFilePath> <b2FileName>

        Uploads one file to the given bucket.  Uploads the contents
        of the local file, and assigns the given name to the B2 file.

        By default, upload_file will compute the sha1 checksum of the file
        to be uploaded.  But, if you already have it, you can provide it
        on the command line to save a little time.

        Content type is optional.  If not set, it will be set based on the
        file extension.

        If `tqdm` library is installed, progress bar is displayed on stderr.
        (use pip install tqdm to install it)

        Each fileInfo is of the form "a=b".

    b2 version

        Echos the version number of this program.
"""

## Assorted Utilities


def validate_b2_file_name(name):
    """
    Raises a ValueError if the name is not a valid B2 file name.

    :param name: a string
    :return: None
    """
    if not isinstance(name, six.string_types):
        raise ValueError('file name must be a string, not bytes')
    name_utf8 = name.encode('utf-8')
    if len(name_utf8) < 1:
        raise ValueError('file name too short (0 utf-8 bytes)')
    if 1000 < len(name_utf8):
        raise ValueError('file name too long (more than 1000 utf-8 bytes)')
    if name[0] == '/':
        raise ValueError("file names must not start with '/'")
    if name[-1] == '/':
        raise ValueError("file names must not end with '/'")
    if '\\' in name:
        raise ValueError("file names must not contain '\\'")
    if '//' in name:
        raise ValueError("file names must not contain '//'")
    if chr(127) in name:
        raise ValueError("file names must not contain DEL")
    if any(250 < len(segment) for segment in name_utf8.split(six.b('/'))):
        raise ValueError("file names segments (between '/') can be at most 250 utf-8 bytes")


def local_path_to_b2_path(path):
    """
    Ensures that the separator in the path is '/', not '\'.

    :param name: A path from the local file system
    :return: A path that uses '/' as the separator.
    """
    return path.replace(os.path.sep, '/')


class BytesIoContextManager(object):
    """
    A simple wrapper for a BytesIO that makes it look like
    a file-like object that can be a context manager.
    """

    def __init__(self, byte_data):
        self.byte_data = byte_data

    def __enter__(self):
        return six.BytesIO(self.byte_data)

    def __exit__(self, type, value, traceback):
        return None  # don't hide exception


@six.add_metaclass(ABCMeta)
class UploadSource(object):
    """
    The source of data for uploading to B2.
    """

    @abstractmethod
    def get_content_length(self):
        """
        Returns the number of bytes of data in the file.
        """

    @abstractmethod
    def get_content_sha1(self):
        """
        Return a 40-character string containing the hex SHA1 checksum of the data in the file.
        """

    @abstractmethod
    def open(self):
        """
        Returns a binary file-like object from which the
        data can be read.
        :return:
        """


class UploadSourceBytes(UploadSource):
    def __init__(self, data_bytes):
        self.data_bytes = data_bytes

    def get_content_length(self):
        return len(self.data_bytes)

    def get_content_sha1(self):
        return hashlib.sha1(self.data_bytes).hexdigest()

    def open(self):
        return BytesIoContextManager(self.data_bytes)


class UploadSourceLocalFile(UploadSource):
    def __init__(self, local_path, content_sha1=None):
        self.local_path = local_path
        self.content_length = os.path.getsize(local_path)
        self.content_sha1 = content_sha1 or self._hex_sha1_of_file(local_path)

    def get_content_length(self):
        return self.content_length

    def get_content_sha1(self):
        return self.content_sha1

    def open(self):
        return open(self.local_path, 'rb')

    def _hex_sha1_of_file(self, local_path):
        with open(local_path, 'rb') as f:
            return hex_sha1_of_stream(f, self.content_length)


@six.add_metaclass(ABCMeta)
class DownloadDest(object):
    """
    Interface to a destination for a downloaded file.

    This isn't an abstract base class because there is just
    one kind of download destination so far: a local file.
    """

    @abstractmethod
    def open(self, file_id, file_name, content_length, content_type, content_sha1, file_info):
        """
        Returns a binary file-like object to use for writing the contents of
        the file.

        :param file_id: the B2 file ID from the headers
        :param file_name: the B2 file name from the headers
        :param content_type: the content type from the headers
        :param content_sha1: the content sha1 from the headers (or "none" for large files)
        :param file_info: the user file info from the headers
        :return: None
        """


class OpenLocalFileForWriting(object):
    """
    Context manager that opens a local file for writing,
    tracks progress as it's written, and sets the modification
    time when it's done.

    Takes care of opening/closing the file, and closing the
    progress listener.
    """

    def __init__(self, local_path_name, progress_listener, mod_time_millis=None):
        self.local_path_name = local_path_name
        self.progress_listener = progress_listener
        self.mod_time_millis = mod_time_millis

    def __enter__(self):
        self.file = open(self.local_path_name, 'wb')
        return StreamWithProgress(self.file.__enter__(), self.progress_listener)

    def __exit__(self, exc_type, exc_val, exc_tb):
        self.progress_listener.close()
        result = self.file.__exit__(exc_type, exc_val, exc_tb)
        if self.mod_time_millis is not None:
            mod_time = int(self.mod_time_millis) / 1000.0
            os.utime(self.local_path_name, (mod_time, mod_time))
        return result


class DownloadDestLocalFile(DownloadDest):
    """
    Stores a downloaded file into a local file and sets its modification time.
    """

    def __init__(self, local_file_path, progress_listener):
        self.local_file_path = local_file_path
        self.progress_listener = progress_listener

    def open(self, file_id, file_name, content_length, content_type, content_sha1, file_info):
        self.file_id = file_id
        self.file_name = file_name
        self.content_length = content_length
        self.content_type = content_type
        self.content_sha1 = content_sha1
        self.file_info = file_info

        self.progress_listener.set_total_bytes(content_length)

        return OpenLocalFileForWriting(
            self.local_file_path, self.progress_listener,
            file_info.get('x-bz-info-src_last_modified_millis')
        )


class BytesCapture(six.BytesIO):
    """
    The BytesIO class discards the data on close().  We don't want to do that.
    """

    def close(self):
        pass

    def __enter__(self):
        return self

    def __exit__(self, exc_type, exc_val, exc_tb):
        pass


class DownloadDestBytes(DownloadDest):
    """
    Stores a downloaded file into bytes in memory.
    """

    def open(self, file_id, file_name, content_length, content_type, content_sha1, file_info):
        self.file_id = file_id
        self.file_name = file_name
        self.content_length = content_length
        self.content_type = content_type
        self.content_sha1 = content_sha1
        self.file_info = file_info
        self.bytes_io = BytesCapture()
        return self.bytes_io

## Exceptions


class B2Error(Exception):
    pass


class BadJson(B2Error):
    def __init__(self, message):
        self.message = message

    def __str__(self):
        return 'Generic api error ("bad_json"): %s' % (self.message,)


class BadFileInfo(B2Error):
    def __init__(self, data):
        self.data = data

    def __str__(self):
        return 'Bad file info: %s' % (self.data,)


class BadUploadUrl(B2Error):
    def __str__(self):
        return 'Bad uplod URL: %s' % (self.message,)


class ChecksumMismatch(B2Error):
    def __init__(self, checksum_type, expected, actual):
        self.checksum_type = checksum_type
        self.expected = expected
        self.actual = actual

    def __str__(self):
        return '%s checksum mismatch -- bad data' % (self.checksum_type,)


class DuplicateBucketName(B2Error):
    def __init__(self, bucket_name):
        self.bucket_name = bucket_name

    def __str__(self):
        return 'Bucket name is already in use: %s' % (self.bucket_name,)


class FileAlreadyHidden(B2Error):
    def __init__(self, file_name):
        self.file_name = file_name

    def __str__(self):
        return 'File already hidden: %s' % (self.file_name,)


class FatalError(B2Error):
    def __init__(self, message, exception_tuples):
        self.message = message
        self.exception_tuples = exception_tuples

    def __str__(self):
        return 'FATAL ERROR: %s\nstacktraces:\n%s' % (
            self.message,
            "\n\n".join(
                "".join(traceback.format_exception(type_, value, tb))
                for type_, value, tb in self.exception_tuples
            ),
        )


class FileNotPresent(B2Error):
    def __init__(self, file_name):
        self.file_name = file_name

    def __str__(self):
        return 'File not present: %s' % (self.file_name,)


class InvalidAuthToken(B2Error):
    def __init__(self, message, _type):
        self.message = message
        self._type = _type

    def __str__(self):
        return 'Invalid authorization token. Server said: %s (%s)' % (self.message, self._type)


class MaxFileSizeExceeded(B2Error):
    def __init__(self, size, max_allowed_size):
        self.size = size
        self.max_allowed_size = max_allowed_size

    def __str__(self):
        return 'Allowed file size of exceeded: %s > %s' % (self.size, self.max_allowed_size,)


class MaxRetriesExceeded(B2Error):
    def __init__(self, limit, exception_info_list):
        self.limit = limit
        self.exception_info_list = exception_info_list

    def __str__(self):
        exceptions = '\n'.join(
            wrapped_error.format_exception() for wrapped_error in self.exception_info_list
        )
        return 'FAILED to upload after %s tries. Encountered exceptions: %s' % (
            self.limit,
            exceptions,
        )


class MissingAccountData(B2Error):
    def __init__(self, key):
        self.key = key

    def __str__(self):
        return 'Missing account data: %s' % (self.key,)


class MissingPart(B2Error):
    def __init__(self, key):
        self.key = key

    def __str__(self):
        return 'Part number has not been uploaded: %s' % (self.key,)


class NonExistentBucket(B2Error):
    def __init__(self, bucket_name_or_id):
        self.bucket_name_or_id = bucket_name_or_id

    def __str__(self):
        return 'No such bucket: %s' % (self.bucket_name_or_id,)


class PartSha1Mismatch(B2Error):
    def __init__(self, key):
        self.key = key

    def __str__(self):
        return 'Part number %s has wrong SHA1' % (self.key,)


class StorageCapExceeded(B2Error):
    def __str__(self):
        return 'Cannot upload files, storage cap exceeded.'


class TruncatedOutput(B2Error):
    def __init__(self, bytes_read, file_size):
        self.bytes_read = bytes_read
        self.file_size = file_size

    def __str__(self):
        return 'only %d of %d bytes read' % (self.bytes_read, self.file_size,)


class UnrecognizedBucketType(B2Error):
    def __init__(self, type_):
        self.type_ = type_

    def __str__(self):
        return 'Unrecognized bucket type: %s' % (self.type_,)


@six.add_metaclass(ABCMeta)
class AbstractWrappedError(B2Error):
    def __init__(self, data, url, params, headers, exc_info):
        self.data = data
        self.url = url
        self.params = params
        self.headers = headers
        self.exc_info = exc_info

    def format_exception(self):
        """
        example output:

        Error returned from server:

        URL: https://pod-000-1004-00.backblaze.com/b2api/v1/b2_upload_file/424242424242424242424242/c001_v0001004_t0028
        Params: None
        Headers: {'X-Bz-Content-Sha1': '753ca1c2d0f3e8748320b38f5da057767029a036', 'X-Bz-File-Name': 'LICENSE', 'Content-Type': 'b2/x-auto', 'Content-Length': '1350'}

        {
          "code": "internal_error",
          "message": "Internal server error",
          "status": 500
        }

        Traceback (most recent call last):
          File "./b2", line 873, in __enter__
            self.file = urllib2.urlopen(request)
          File "/usr/lib/python2.7/urllib2.py", line 127, in urlopen
            return _opener.open(url, data, timeout)
          File "/usr/lib/python2.7/urllib2.py", line 410, in open
            response = meth(req, response)
          File "/usr/lib/python2.7/urllib2.py", line 523, in http_response
            'http', request, response, code, msg, hdrs)
          File "/usr/lib/python2.7/urllib2.py", line 448, in error
            return self._call_chain(*args)
          File "/usr/lib/python2.7/urllib2.py", line 382, in _call_chain
            result = func(*args)
          File "/usr/lib/python2.7/urllib2.py", line 531, in http_error_default
            raise HTTPError(req.get_full_url(), code, msg, hdrs, fp)
        HTTPError: HTTP Error 500: Internal server error
        """
        exc_type, exc_value, exc_traceback = self.exc_info
        return '%s\n\n%s\n' % (
            self, "".join(
                traceback.format_exception(
                    exc_type,
                    exc_value,
                    exc_traceback,
                )
            )
        )

    @abstractmethod
    def should_retry(self):
        pass

    def __str__(self):
        return """Error returned from server:

URL: %s
Params: %s
Headers: %s

%s""" % (self.url, self.params, self.headers, self.data.decode('utf-8'))


class WrappedHttpError(AbstractWrappedError):
    @property
    def code(self):
        return self.exc_info[1].code

    def should_retry(self):
        return 500 <= self.code < 600


class WrappedHttplibError(AbstractWrappedError):
    def should_retry(self):
        return not isinstance(
            self.exc_info[0], six.moves.http_client.InvalidURL
        )  # raised if a port is given and is either non-numeric or empty


class WrappedUrlError(AbstractWrappedError):
    def should_retry(self):
        """
        common case is that self.data == (104, 'Connection reset by peer')
        but there are others like timeout etc
        """
        return True


class WrappedSocketError(AbstractWrappedError):
    def should_retry(self):
        return True

## Bucket


@six.add_metaclass(ABCMeta)
class Bucket(object):
    """
    Provides access to a bucket in B2: listing files, uploading and downloading.
    """

    DEFAULT_CONTENT_TYPE = 'b2/x-auto'
    MAX_UPLOAD_ATTEMPTS = 5
    MAX_LARGE_FILE_SIZE = 1000 * 1000 * 1000 * 1000  # 1TB

    def __init__(self, api, id_, name=None, type_=None):
        self.api = api
        self.id_ = id_
        self.name = name
        self.type_ = type_

    def get_id(self):
        return self.id_

    def set_type(self, type_):
        account_id = self.api.account_info.get_account_id()
        return self.api.session.update_bucket(account_id, self.id_, type_)

    def download_file_by_id(self, file_id, download_dest):
        self.api.download_file_by_id(file_id, download_dest)

    def download_file_by_name(self, file_name, download_dest):
        account_info = self.api.account_info
        self.api.raw_api.download_file_by_name(
            account_info.get_download_url(), account_info.get_account_auth_token(), self.name,
            file_name, download_dest
        )

    def ls(
        self,
        folder_to_list='',
        show_versions=False,
        max_entries=None,
        recursive=False,
        fetch_count=100
    ):
        """Pretends that folders exist, and yields the information about the files in a folder.

        B2 has a flat namespace for the files in a bucket, but there is a convention
        of using "/" as if there were folders.  This method searches through the
        flat namespace to find the files and "folders" that live within a given
        folder.

        When the `recursive` flag is set, lists all of the files in the given
        folder, and all of its sub-folders.

        :param folder: The name of the folder to list.  Must not start with "/".
                       Empty string means top-level folder.
        :param show_versions: When true returns info about all versions of a file,
                              when false, just returns info about the most recent
                              versions.
        :param max_entries: How many entries to return.  1 - 1000
        :param recursive:
        :return:
        """
        # Every file returned must have a name that starts with the
        # folder name and a "/".
        prefix = folder_to_list
        if prefix != '' and not prefix.endswith('/'):
            prefix += '/'

        # Loop until all files in the named directory have been listed.
        # The starting point of the first list_file_names request is the
        # prefix we're looking for.  The prefix ends with '/', which is
        # now allowed for file names, so no file name will match exactly,
        # but the first one after that point is the first file in that
        # "folder".   If the first search doesn't produce enough results,
        # then we keep calling list_file_names until we get all of the
        # names in this "folder".
        current_dir = None
        start_file_name = prefix
        start_file_id = None
        session = self.api.session
        while True:
            if show_versions:
                response = session.list_file_versions(
                    self.id_, start_file_name, start_file_id, fetch_count
                )
            else:
                response = session.list_file_names(self.id_, start_file_name, fetch_count)
            for entry in response['files']:
                file_version_info = FileVersionInfoFactory.from_api_response(entry)
                if not file_version_info.file_name.startswith(prefix):
                    # We're past the files we care about
                    return
                after_prefix = file_version_info.file_name[len(prefix):]
                if '/' not in after_prefix or recursive:
                    # This is not a folder, so we'll print it out and
                    # continue on.
                    yield file_version_info, None
                    current_dir = None
                else:
                    # This is a folder.  If it's different than the folder
                    # we're already in, then we can print it.  This check
                    # is needed, because all of the files in the folder
                    # will be in the list.
                    folder_with_slash = after_prefix.split('/')[0] + '/'
                    if folder_with_slash != current_dir:
                        folder_name = prefix + folder_with_slash
                        yield file_version_info, folder_name
                        current_dir = folder_with_slash
            if response['nextFileName'] is None:
                # The response says there are no more files in the bucket,
                # so we can stop.
                return

            # Now we need to set up the next search.  The response from
            # B2 has the starting point to continue with the next file,
            # but if we're in the middle of a "folder", we can skip ahead
            # to the end of the folder.  The character after '/' is '0',
            # so we'll replace the '/' with a '0' and start there.
            #
            # When recursive is True, current_dir is always None.
            if current_dir is None:
                start_file_name = response.get('nextFileName')
                start_file_id = response.get('nextFileId')
            else:
                start_file_name = max(response['nextFileName'], prefix + current_dir[:-1] + '0',)

    def list_file_names(self, start_filename=None, max_entries=None):
        """ legacy interface which just returns whatever remote API returns """
        auth_token = self.api.account_info.get_account_auth_token()
        url = url_for_api(self.api.account_info, 'b2_list_file_names')
        params = {
            'bucketId': self.id_,
            'startFileName': start_filename,
            'maxFileCount': max_entries,
        }
        return post_json(url, params, auth_token)

    def list_file_versions(self, start_filename=None, start_file_id=None, max_entries=None):
        """ legacy interface which just returns whatever remote API returns """
        auth_token = self.api.account_info.get_account_auth_token()
        url = url_for_api(self.api.account_info, 'b2_list_file_versions')
        params = {
            'bucketId': self.id_,
            'startFileName': start_filename,
            'startFileId': start_file_id,
            'maxFileCount': max_entries,
        }
        return post_json(url, params, auth_token)

    def upload_bytes(
        self,
        data_bytes,
        file_name,
        content_type=None,
        file_infos=None,
        progress_listener=None
    ):
        """
        Upload bytes in memory to a B2 file
        """
        upload_source = UploadSourceBytes(data_bytes)
        return self.upload(upload_source, file_name, content_type, file_infos, progress_listener)

    def upload_local_file(
        self,
        local_file,
        file_name,
        content_type=None,
        file_infos=None,
        sha1_sum=None,
        progress_listener=None
    ):
        """
        Uploads a file on local disk to a B2 file.
        """
        upload_source = UploadSourceLocalFile(local_path=local_file, content_sha1=sha1_sum)
        return self.upload(upload_source, file_name, content_type, file_infos, progress_listener)

    def upload(
        self,
        upload_source,
        file_name,
        content_type=None,
        file_info=None,
        progress_listener=None
    ):
        """
        Uploads a file to B2, retrying as needed.

        The source of the upload is an UploadSource object that can be used to
        open (and re-open) the file.  The result of opening should be a binary
        file whose read() method returns bytes.

        :param upload_source: an UploadSource object that opens the source of the upload
        :param file_name: the file name of the new B2 file
        :param content_type: the MIME type, or None to accept the default based on file extension of the B2 file name
        :param file_infos: custom file info to be stored with the file
        :param progress_listener: object to notify as data is transferred
        :return:
        """
        """
        Uploads a file, retrying as needed.

        The function `opener` should return a file-like object, and it
        must be possible to call it more than once in case the upload
        is retried.
        """

        validate_b2_file_name(file_name)
        file_info = file_info or {}
        content_type = content_type or self.DEFAULT_CONTENT_TYPE
        progress_listener = progress_listener or DoNothingProgressListener()

        # We don't upload any large files unless all of the parts can be at least
        # the minimum part size.
        min_large_file_size = self.api.account_info.get_minimum_part_size() * 2
        if upload_source.get_content_length() < min_large_file_size:
            return self._upload_small_file(
                upload_source, file_name, content_type, file_info, progress_listener
            )
        else:
            return self._upload_large_file(
                upload_source, file_name, content_type, file_info, progress_listener
            )

    def _upload_small_file(
        self, upload_source, file_name, content_type, file_info, progress_listener
    ):
        content_length = upload_source.get_content_length()
        sha1_sum = upload_source.get_content_sha1()
        exception_info_list = []
        for i in six.moves.xrange(self.MAX_UPLOAD_ATTEMPTS):
            # refresh upload data in every attempt to work around a "busy storage pod"
            upload_url, upload_auth_token = self._get_upload_data()

            try:
                with upload_source.open() as file:
                    progress_listener.set_total_bytes(content_length)
                    input_stream = StreamWithProgress(file, progress_listener)
                    upload_response = self.api.raw_api.upload_file(
                        upload_url, upload_auth_token, file_name, content_length, content_type,
                        sha1_sum, file_info, input_stream
                    )
                    return FileVersionInfoFactory.from_api_response(upload_response)

            except AbstractWrappedError as e:
                if not e.should_retry():
                    raise
                exception_info_list.append(e)
                self.api.account_info.clear_bucket_upload_data(self.id_)

        raise MaxRetriesExceeded(self.MAX_UPLOAD_ATTEMPTS, exception_info_list)

    def _upload_large_file(
        self, upload_source, file_name, content_type, file_info, progress_listener
    ):
        content_length = upload_source.get_content_length()
        progress_listener.set_total_bytes(content_length)
        if self.MAX_LARGE_FILE_SIZE < content_length:
            raise MaxFileSizeExceeded(content_length, self.MAX_LARGE_FILE_SIZE)
        minimum_part_size = self.api.account_info.get_minimum_part_size()

        # Select the part boundaries
        part_ranges = choose_part_ranges(content_length, minimum_part_size)

        # Tell B2 we're going to upload a file
        start_info = self.api.raw_api.start_large_file(
            self.api.account_info.get_api_url(), self.api.account_info.get_account_auth_token(),
            self.id_, file_name, content_type, file_info
        )
        file_id = start_info['fileId']

        # Upload each of the parts
        part_sha1_array = []
        for (part_index, part_range) in enumerate(part_ranges):
            part_number = part_index + 1
            upload_response = self._upload_part(
                file_id, part_number, part_range, upload_source, progress_listener
            )
            part_sha1_array.append(upload_response['contentSha1'])

        # Finish the large file
        return self.api.raw_api.finish_large_file(
            self.api.account_info.get_api_url(), self.api.account_info.get_account_auth_token(),
            file_id, part_sha1_array
        )

    def _upload_part(self, file_id, part_number, part_range, upload_source, progress_listener):
        # Compute the SHA1 of the part
        (offset, content_length) = part_range
        with upload_source.open() as f:
            sha1_sum = hex_sha1_of_stream(f, content_length)

        # Retry the upload as needed
        exception_info_list = []
        for i in six.moves.xrange(self.MAX_UPLOAD_ATTEMPTS):
            # refresh upload data in every attempt to work around a "busy storage pod"
            upload_url, upload_auth_token = self._get_upload_part_data(file_id)

            try:
                with upload_source.open() as file:
                    file.seek(offset)
                    input_stream = StreamWithProgress(file, progress_listener, offset=offset)
                    response = self.api.raw_api.upload_part(
                        upload_url, upload_auth_token, part_number, content_length, sha1_sum,
                        input_stream
                    )
                    assert sha1_sum == response['contentSha1']
                    return response

            except AbstractWrappedError as e:
                if not e.should_retry():
                    raise
                exception_info_list.append(e)
                self.api.account_info.clear_bucket_upload_data(self.id_)

        raise MaxRetriesExceeded(self.MAX_UPLOAD_ATTEMPTS, exception_info_list)

    def _get_upload_data(self):
        """
        Makes sure that we have an upload URL and auth token for the given bucket and
        returns it.
        """
        account_info = self.api.account_info
        upload_url, upload_auth_token = account_info.get_bucket_upload_data(self.id_)
        if None not in (upload_url, upload_auth_token):
            return upload_url, upload_auth_token

        response = self.api.session.get_upload_url(self.id_)
        account_info.set_bucket_upload_data(
            self.id_,
            response['uploadUrl'],
            response['authorizationToken'],
        )
        return account_info.get_bucket_upload_data(self.id_)

    def _get_upload_part_data(self, file_id):
        """
        Makes sure that we have an upload URL and auth token for the given bucket and
        returns it.
        """
        account_info = self.api.account_info
        upload_url, upload_auth_token = account_info.get_large_file_upload_data(file_id)
        if None not in (upload_url, upload_auth_token):
            return upload_url, upload_auth_token

        response = self.api.raw_api.get_upload_part_url(
            account_info.get_api_url(), account_info.get_account_auth_token(), file_id
        )
        account_info.set_large_file_upload_data(
            file_id,
            response['uploadUrl'],
            response['authorizationToken'],
        )
        return account_info.get_large_file_upload_data(file_id)

    def get_download_url(self, filename):
        return "%s/file/%s/%s" % (
            self.api.account_info.get_download_url(),
            b2_url_encode(self.name),
            b2_url_encode(filename),
        )

    def hide_file(self, file_name):
        response = self.api.session.hide_file(self.id_, file_name)
        return FileVersionInfoFactory.from_api_response(response)

    def as_dict(self):  # TODO: refactor with other as_dict()
        result = {'accountId': self.api.account_info.get_account_id(), 'bucketId': self.id_,}
        if self.name is not None:
            result['bucketName'] = self.name
        if self.type_ is not None:
            result['bucketType'] = self.type_
        return result

    def __repr__(self):
        return 'Bucket<%s,%s,%s>' % (self.id_, self.name, self.type_)


class BucketFactory(object):
    @classmethod
    def from_api_response(cls, api, response):
        return [cls.from_api_bucket_dict(api, bucket_dict) for bucket_dict in response['buckets']]

    @classmethod
    def from_api_bucket_dict(cls, api, bucket_dict):
        """
            turns this:
            {
                "bucketType": "allPrivate",
                "bucketId": "a4ba6a39d8b6b5fd561f0010",
                "bucketName": "zsdfrtsazsdfafr",
                "accountId": "4aa9865d6f00"
            }
            into a Bucket object
        """
        bucket_name = bucket_dict['bucketName']
        bucket_id = bucket_dict['bucketId']
        type_ = bucket_dict['bucketType']
        if type_ is None:
            raise UnrecognizedBucketType(bucket_dict['bucketType'])
        return Bucket(api, bucket_id, bucket_name, type_)

## DAO


class FileVersionInfo(object):
    LS_ENTRY_TEMPLATE = '%83s  %6s  %10s  %8s  %9d  %s'  # order is file_id, action, date, time, size, name

    def __init__(
        self, id_, file_name, size, content_type, content_sha1, file_info, upload_timestamp, action
    ):
        self.id_ = id_
        self.file_name = file_name
        self.size = size  # can be None (unknown)
        self.content_type = content_type
        self.content_sha1 = content_sha1
        self.file_info = file_info or {}
        self.upload_timestamp = upload_timestamp  # can be None (unknown)
        self.action = action  # "upload" or "hide" or "delete"

    def as_dict(self):
        result = {'fileId': self.id_, 'fileName': self.file_name,}

        if self.size is not None:
            result['size'] = self.size
        if self.upload_timestamp is not None:
            result['uploadTimestamp'] = self.upload_timestamp
        if self.action is not None:
            result['action'] = self.action
        return result

    def format_ls_entry(self):
        dt = datetime.datetime.utcfromtimestamp(self.upload_timestamp / 1000)
        date_str = dt.strftime('%Y-%m-%d')
        time_str = dt.strftime('%H:%M:%S')
        size = self.size or 0  # required if self.action == 'hide'
        return self.LS_ENTRY_TEMPLATE % (
            self.id_,
            self.action,
            date_str,
            time_str,
            size,
            self.file_name,
        )

    @classmethod
    def format_folder_ls_entry(cls, name):
        return cls.LS_ENTRY_TEMPLATE % ('-', '-', '-', '-', 0, name)


class FileVersionInfoFactory(object):
    @classmethod
    def from_api_response(cls, file_info_dict, force_action=None):
        """
            turns this:
            {
              "action": "hide",
              "fileId": "4_zBucketName_f103b7ca31313c69c_d20151230_m030117_c001_v0001015_t0000",
              "fileName": "randomdata",
              "size": 0,
              "uploadTimestamp": 1451444477000
            }
            or this:
            {
              "accountId": "4aa9865d6f00",
              "bucketId": "547a2a395826655d561f0010",
              "contentLength": 1350,
              "contentSha1": "753ca1c2d0f3e8748320b38f5da057767029a036",
              "contentType": "application/octet-stream",
              "fileId": "4_z547a2a395826655d561f0010_f106d4ca95f8b5b78_d20160104_m003906_c001_v0001013_t0005",
              "fileInfo": {},
              "fileName": "randomdata"
            }
            into a FileVersionInfo object
        """
        assert file_info_dict.get('action') is None or force_action is None, \
            'action was provided by both info_dict and function argument'
        action = file_info_dict.get('action') or force_action
        file_name = file_info_dict['fileName']
        id_ = file_info_dict['fileId']
        size = file_info_dict.get('size') or file_info_dict.get('contentLength')
        upload_timestamp = file_info_dict.get('uploadTimestamp')
        content_type = file_info_dict.get('contentType')
        content_sha1 = file_info_dict.get('contentSha1')
        file_info = file_info_dict.get('fileInfo')

        return FileVersionInfo(
            id_, file_name, size, content_type, content_sha1, file_info, upload_timestamp, action
        )

## Cache


@six.add_metaclass(ABCMeta)
class AbstractCache(object):
    def clear(self):
        self.set_bucket_name_cache(tuple())

    @abstractmethod
    def get_bucket_id_or_none_from_bucket_name(self, name):
        pass

    @abstractmethod
    def save_bucket(self, bucket):
        pass

    @abstractmethod
    def set_bucket_name_cache(self, buckets):
        pass

    def _name_id_iterator(self, buckets):
        return ((bucket.name, bucket.id_) for bucket in buckets)


class DummyCache(AbstractCache):
    """ Cache that does nothing """

    def get_bucket_id_or_none_from_bucket_name(self, name):
        return None

    def save_bucket(self, bucket):
        pass

    def set_bucket_name_cache(self, buckets):
        pass


class InMemoryCache(AbstractCache):
    """ Cache that stores the information in memory """

    def __init__(self):
        self.name_id_map = {}

    def get_bucket_id_or_none_from_bucket_name(self, name):
        return self.name_id_map.get(name)

    def save_bucket(self, bucket):
        self.name_id_map[bucket.name] = bucket.id_

    def set_bucket_name_cache(self, buckets):
        self.name_id_map = dict(self._name_id_iterator(buckets))


class AuthInfoCache(AbstractCache):
    """ Cache that stores data persistently in StoredAccountInfo """

    def __init__(self, info):
        self.info = info

    def get_bucket_id_or_none_from_bucket_name(self, name):
        return self.info.get_bucket_id_or_none_from_bucket_name(name)

    def save_bucket(self, bucket):
        self.info.save_bucket(bucket)

    def set_bucket_name_cache(self, buckets):
        self.info.refresh_entire_bucket_name_cache(self._name_id_iterator(buckets))

## B2RawApi


@six.add_metaclass(ABCMeta)
class RawApi(object):
    """
    Direct access to the B2 web apis.
    """

    @abstractmethod
    def finish_large_file(self, api_url, account_auth_token, file_id, part_sha1_array):
        pass

    @abstractmethod
    def get_upload_part_url(self, api_url, account_auth_token, file_id):
        pass

    @abstractmethod
    def start_large_file(
        self, api_url, account_auth_token, bucket_id, file_name, content_type, file_info
    ):
        pass

    @abstractmethod
    def upload_part(
        self, upload_url, upload_auth_token, part_number, content_length, sha1_sum, input_stream
    ):
        pass


class B2RawApi(RawApi):
    """
    Provides access to the B2 web APIs, exactly as they are provided by B2.

    Requires that you provide all necessary URLs and auth tokens for each call.

    Each API call decodes the returned JSON and returns a dict.

    For details on what each method does, see the B2 docs:
        https://www.backblaze.com/b2/docs/

    This class is intended to be a super-simple, very thin layer on top
    of the HTTP calls.  It can be mocked-out for testing higher layers.
    And this class can be tested by exercising each call just once,
    which is relatively quick.

    All public methods of this class except authorize_account shall accept
    api_url and account_info as first two positional arguments. This is needed
    for B2Session magic.
    """

    def _post_json(self, base_url, api_name, auth, **params):
        """
        Helper method for calling an API with the given auth and params.
        :param base_url: Something like "https://api001.backblaze.com/"
        :param auth: Passed in Authorization header.
        :param api_name: Example: "b2_create_bucket"
        :param args: The rest of the parameters are passed to B2.
        :return:
        """
        url = base_url + '/b2api/v1/' + api_name
        return post_json(url, params, auth)

    def authorize_account(self, realm_url, account_id, application_key):
        auth = b'Basic ' + base64.b64encode(six.b('%s:%s' % (account_id, application_key)))
        return self._post_json(realm_url, 'b2_authorize_account', auth)

    def create_bucket(self, api_url, account_auth_token, account_id, bucket_name, bucket_type):
        return self._post_json(
            api_url,
            'b2_create_bucket',
            account_auth_token,
            accountId=account_id,
            bucketName=bucket_name,
            bucketType=bucket_type
        )

    def delete_bucket(self, api_url, account_auth_token, account_id, bucket_id):
        return self._post_json(
            api_url,
            'b2_delete_bucket',
            account_auth_token,
            accountId=account_id,
            bucketId=bucket_id
        )

    def delete_file_version(self, api_url, account_auth_token, file_id, file_name):
        return self._post_json(
            api_url,
            'b2_delete_file_version',
            account_auth_token,
            fileId=file_id,
            fileName=file_name
        )

    def download_file_by_id(self, download_url, account_auth_token_or_none, file_id, download_dest):
        url = download_url + '/b2api/v1/b2_download_file_by_id?fileId=' + file_id
        return self._download_file_from_url(url, account_auth_token_or_none, download_dest)

    def download_file_by_name(
        self, download_url, account_auth_token_or_none, bucket_id, file_name, download_dest
    ):
        url = download_url + '/file/' + bucket_id + '/' + b2_url_encode(file_name)
        return self._download_file_from_url(url, account_auth_token_or_none, download_dest)

    def _download_file_from_url(self, url, account_auth_token_or_none, download_dest):
        """
        Downloads a file from given url and stores it in the given download_destination.

        Returns a dict containing all of the file info from the headers in the reply.

        :param url: The full URL to download from
        :param account_auth_token_or_none: an optional account auth token to pass in
        :param download_dest: where to put the file when it is downloaded
        :param progress_listener: where to notify about progress downloading
        :return:
        """
        request_headers = {}
        if account_auth_token_or_none is not None:
            request_headers['Authorization'] = account_auth_token_or_none

        with OpenUrl(url, None, request_headers) as response:

            info = response.info()

            file_id = info['x-bz-file-id']
            file_name = info['x-bz-file-name']
            content_type = info['content-type']
            content_length = int(info['content-length'])
            content_sha1 = info['x-bz-content-sha1']
            file_info = dict((k[10:], info[k]) for k in info if k.startswith('x-bz-info-'))

            block_size = 4096
            digest = hashlib.sha1()
            bytes_read = 0

            with download_dest.open(
                file_id, file_name, content_length, content_type, content_sha1, file_info
            ) as file:
                while True:
                    data = response.read(block_size)
                    if len(data) == 0:
                        break
                    file.write(data)
                    digest.update(data)
                    bytes_read += len(data)

                if bytes_read != int(info['content-length']):
                    raise TruncatedOutput(bytes_read, content_length)

                if digest.hexdigest() != content_sha1:
                    raise ChecksumMismatch(
                        checksum_type='sha1',
                        expected=content_length,
                        actual=digest.hexdigest()
                    )

            return dict(
                fileId=file_id,
                fileName=file_name,
                contentType=content_type,
                contentLength=content_length,
                contentSha1=content_sha1,
                fileInfo=file_info
            )

    def finish_large_file(self, api_url, account_auth_token, file_id, part_sha1_array):
        return self._post_json(
            api_url, 'b2_finish_large_file', account_auth_token, file_id, part_sha1_array
        )

    def get_file_info(self, api_url, account_auth_token, file_id):
        return self._post_json(api_url, 'b2_get_file_info', account_auth_token, fileId=file_id)

    def get_upload_url(self, api_url, account_auth_token, bucket_id):
        return self._post_json(api_url, 'b2_get_upload_url', account_auth_token, bucketId=bucket_id)

    def get_upload_part_url(self, api_url, account_auth_token, file_id):
        return self._post_json(api_url, 'b2_get_upload_url', account_auth_token, fileId=file_id)

    def hide_file(self, api_url, account_auth_token, bucket_id, file_name):
        return self._post_json(
            api_url,
            'b2_hide_file',
            account_auth_token,
            bucketId=bucket_id,
            fileName=file_name
        )

    def list_buckets(self, api_url, account_auth_token, account_id):
        return self._post_json(api_url, 'b2_list_buckets', account_auth_token, accountId=account_id)

    def list_file_names(
        self,
        api_url,
        account_auth_token,
        bucket_id,
        start_file_name=None,
        max_file_count=None
    ):
        return self._post_json(
            api_url,
            'b2_list_file_names',
            account_auth_token,
            bucketId=bucket_id,
            startFileName=start_file_name,
            maxFileCount=max_file_count
        )

    def list_file_versions(
        self,
        api_url,
        account_auth_token,
        bucket_id,
        start_file_name=None,
        start_file_id=None,
        max_file_count=None
    ):
        return self._post_json(
            api_url,
            'b2_list_file_versions',
            account_auth_token,
            bucketId=bucket_id,
            startFileName=start_file_name,
            startFileId=start_file_id,
            maxFileCount=max_file_count
        )

    def start_large_file(
        self, api_url, account_auth_token, bucket_id, file_name, content_type, file_info
    ):
        return self._post_json(
            api_url,
            'b2_start_large_file',
            account_auth_token,
            bucketId=bucket_id,
            fileName=file_name,
            contentType=content_type
        )

    def update_bucket(self, api_url, account_auth_token, account_id, bucket_id, bucket_type):
        return self._post_json(
            api_url,
            'b2_update_bucket',
            account_auth_token,
            accountId=account_id,
            bucketId=bucket_id,
            bucketType=bucket_type
        )

    def upload_file(
        self, upload_url, upload_auth_token, file_name, content_length, content_type, content_sha1,
        file_infos, data_stream
    ):
        """
        Uploads one small file to B2.

        :param upload_url: The upload_url from b2_authorize_account
        :param upload_auth_token: The auth token from b2_authorize_account
        :param file_name: The name of the B2 file
        :param content_length: Number of bytes in the file.
        :param content_type: MIME type.
        :param content_sha1: Hex SHA1 of the contents of the file
        :param file_infos: Extra file info to upload
        :param data_stream: A file like object from which the contents of the file can be read.
        :return:
        """
        headers = {
            'Authorization': upload_auth_token,
            'Content-Length': str(content_length),
            'X-Bz-File-Name': b2_url_encode(file_name),
            'Content-Type': content_type,
            'X-Bz-Content-Sha1': content_sha1
        }
        for k, v in six.iteritems(file_infos):
            headers['X-Bz-Info-' + k] = b2_url_encode(v)

        with OpenUrl(upload_url, data_stream, headers) as response_file:
            json_text = read_str_from_http_response(response_file)
            return json.loads(json_text)

<<<<<<< HEAD
    def upload_part(
        self, upload_url, upload_auth_token, part_number, content_length, content_sha1, data_stream
    ):
        headers = {
            'Authorization': upload_auth_token,
            'Content-Length': str(content_length),
            'X-Bz-Part-Number': str(part_number),
            'X-Bz-Content-Sha1': content_sha1
        }

        with OpenUrl(upload_url, data_stream, headers) as response_file:
            json_text = read_str_from_http_response(response_file)
            return json.loads(json_text)
=======

class B2Session(object):
    """
        Facade that supplies the correct api_url and account_auth_token to methods
        of underlying raw_api and reauthorizes if necessary
    """

    def __init__(self, account_info, raw_api):
        self.account_info = account_info  # for reauthorization
        self.raw_api = raw_api

    def __getattr__(self, name):
        f = getattr(self.raw_api, name)

        @functools.wraps(f)
        def wrapper(*args, **kwargs):
            auth_failure_encountered = False
            while 1:
                api_url = self.account_info.get_api_url()
                account_auth_token = self.account_info.get_account_auth_token()
                try:
                    return f(api_url, account_auth_token, *args, **kwargs)
                except InvalidAuthToken:
                    if not auth_failure_encountered:
                        auth_failure_encountered = True
                        reauthorization_success = self.account_info.authorize_automatically()
                        if reauthorization_success:
                            continue
                        # TODO: exception chaining could be added here
                        #       to help debug reauthorization failures
                    raise

        return wrapper
>>>>>>> 1a00af72

## B2Api


class B2Api(object):
    """
    Provides file-level access to B2 services.

    While B2RawApi provides direct access to the B2 web APIs, this
    class handles several things that simplify the task of uploading
    and downloading files:
      - re-acquires authorization tokens when they expire
      - retrying uploads when an upload URL is busy
      - breaking large files into parts
      - emulating a directory structure (B2 buckets are flat)

    Adds an object-oriented layer on top of the raw API, so that
    buckets and files returned are Python objects with accessor
    methods.

    Also,  keeps a cache of information needed to access the service,
    such as auth tokens and upload URLs.
    """

    # TODO: move HTTP code out to B2RawApi
    # TODO: ConsoleTool passes the account info cache into the constructor
    # TODO: provide method to get the account info cache (so ConsoleTool can save it)

    def __init__(self, account_info=None, cache=None, raw_api=None):
        """
        Initializes the API using the given account info.
        :param account_info:
        :param cache:
        :param raw_api:
        :return:
        """
        self.raw_api = raw_api or B2RawApi()
        if account_info is None:
            account_info = StoredAccountInfo()
            if cache is None:
                cache = AuthInfoCache(account_info)
        self.session = B2Session(account_info, self.raw_api)
        self.account_info = account_info
        if cache is None:
            cache = DummyCache()
        self.cache = cache

    def authorize_automatically(self):
        try:
            self.authorize(
                self.account_info.get_realm(),
                self.account_info.get_account_id(),
                self.account_info.get_application_key(),
            )
        except MissingAccountData:
            return False
        return True

    def authorize_account(self, realm, account_id, application_key):
        try:
            old_account_id = self.account_info.get_account_id()
            old_realm = self.account_info.get_realm()
            if account_id != old_account_id or realm != old_realm:
                self.cache.clear()
        except MissingAccountData:
            self.cache.clear()

        realm_url = self.account_info.REALM_URLS[realm]
        response = self.raw_api.authorize_account(realm_url, account_id, application_key)
<<<<<<< HEAD
        self.account_info.set_account_id_and_auth_token(
            response['accountId'], response['authorizationToken'], response['apiUrl'],
            response['downloadUrl'], response['minimumPartSize']
=======

        self.account_info.set_auth_data(
            response['accountId'],
            response['authorizationToken'],
            response['apiUrl'],
            response['downloadUrl'],
            application_key,
            realm,
>>>>>>> 1a00af72
        )

    # buckets

    def create_bucket(self, name, type_):
        account_id = self.account_info.get_account_id()

        response = self.session.create_bucket(account_id, name, type_)
        bucket = BucketFactory.from_api_bucket_dict(self, response)
        assert name == bucket.name, 'API created a bucket with different name\
                                     than requested: %s != %s' % (name, bucket.name)
        assert type_ == bucket.type_, 'API created a bucket with different type\
                                     than requested: %s != %s' % (type_, bucket.type_)
        self.cache.save_bucket(bucket)
        return bucket

    def download_file_by_id(self, file_id, download_dest):
        self.raw_api.download_file_by_id(
            self.account_info.get_download_url(), self.account_info.get_account_auth_token(),
            file_id, download_dest
        )

    def get_bucket_by_id(self, bucket_id):
        return Bucket(self, bucket_id)

    def get_bucket_by_name(self, bucket_name):
        """
        Returns the bucket_id for the given bucket_name.

        If we don't already know it from the cache, try fetching it from
        the B2 service.
        """
        # If we can get it from the stored info, do that.
        id_ = self.cache.get_bucket_id_or_none_from_bucket_name(bucket_name)
        if id_ is not None:
            return Bucket(self, id_, name=bucket_name)

        for bucket in self.list_buckets():
            if bucket.name == bucket_name:
                return bucket
        raise NonExistentBucket(bucket_name)

    def delete_bucket(self, bucket):
        """
        Deletes the bucket remotely.
        For legacy reasons it returns whatever server sends in response,
        but API user should not rely on the response: if it doesn't raise
        an exception, it means that the operation was a success
        """
        account_id = self.account_info.get_account_id()
        return self.session.delete_bucket(account_id, bucket.id_)

    def list_buckets(self):
        """
        Calls b2_list_buckets and returns the JSON for *all* buckets.
        """
        account_id = self.account_info.get_account_id()

        response = self.session.list_buckets(account_id)

        buckets = BucketFactory.from_api_response(self, response)

        self.cache.set_bucket_name_cache(buckets)
        return buckets

    # delete
    def delete_file_version(self, file_id, file_name):
        # filename argument is not first, because one day it may become optional
        response = self.session.delete_file_version(file_id, file_name)
        file_info = FileVersionInfoFactory.from_api_response(response, force_action='delete',)
        assert file_info.id_ == file_id
        assert file_info.file_name == file_name
        assert file_info.action == 'delete'
        return file_info

    # download
    def get_download_url_for_fileid(self, file_id):
        url = url_for_api(self.account_info, 'b2_download_file_by_id')
        return '%s?fileId=%s' % (url, file_id)

    # other
    def get_file_info(self, file_id):
        """ legacy interface which just returns whatever remote API returns """
        return self.session.get_file_info(file_id)

## v0.3.x functions


def message_and_exit(message):
    """Prints a message, and exits with error status.
    """
    print(message, file=sys.stderr)
    sys.exit(1)


def usage_and_exit():
    """Prints a usage message, and exits with an error status.
    """
    message_and_exit(USAGE)


def decode_sys_argv():
    """
    Returns the command-line arguments as unicode strings, decoding
    whatever format they are in.

    https://stackoverflow.com/questions/846850/read-unicode-characters-from-command-line-arguments-in-python-2-x-on-windows
    """
    encoding = sys.getfilesystemencoding()
    if six.PY2:
        return [arg.decode(encoding) for arg in sys.argv]
    return sys.argv


@six.add_metaclass(ABCMeta)
class AbstractAccountInfo(object):
    """
    Holder for auth token, API URL, and download URL.
    """
    REALM_URLS = {
        'production': 'https://api.backblaze.com',
        'dev': 'http://api.test.blaze:8180',
        'staging': 'https://api.backblaze.net',
    }

    @abstractmethod
    def clear(self):
        """
        Removes all stored information
        """

    @abstractmethod
    def clear_bucket_upload_data(self, bucket_id):
        """
        Removes all upload URLs for the given bucket.
        """

    @abstractmethod
    def get_account_id(self):
        """ returns account_id or raises MissingAccountData exception """
        pass

    @abstractmethod
    def get_account_auth_token(self):
        """ returns account_auth_token or raises MissingAccountData exception """
        pass

    @abstractmethod
    def get_api_url(self):
        """ returns api_url or raises MissingAccountData exception """
        pass

    @abstractmethod
    def get_application_key(self):
        """ returns application_key or raises MissingAccountData exception """
        pass

    @abstractmethod
    def get_download_url(self):
        """ returns download_url or raises MissingAccountData exception """
        pass

    @abstractmethod
<<<<<<< HEAD
    def set_account_id_and_auth_token(
        self, account_id, auth_token, api_url, download_url, minimum_part_size
    ):
=======
    def get_realm(self):
        """ returns realm or raises MissingAccountData exception """
        pass

    @abstractmethod
    def set_auth_data(self, account_id, auth_token, api_url, download_url, application_key, realm):
>>>>>>> 1a00af72
        pass

    @abstractmethod
    def set_bucket_upload_data(self, bucket_id, upload_url, upload_auth_token):
        pass

    @abstractmethod
    def set_large_file_upload_data(self, file_id, upload_url, upload_auth_token):
        pass

    @abstractmethod
    def get_large_file_upload_data(self, file_id):
        pass

    @abstractmethod
    def clear_large_file_upload_data(self, file_id):
        pass


class StoredAccountInfo(AbstractAccountInfo):
    """Manages the file that holds the account ID and stored auth tokens.

    When an instance of this class is created, it reads the account
    info file in the home directory of the user, and remembers the info.

    When any changes are made, they are written out to the file.
    """

    ACCOUNT_AUTH_TOKEN = 'account_auth_token'
    ACCOUNT_ID = 'account_id'
    APPLICATION_KEY = 'application_key'
    API_URL = 'api_url'
    BUCKET_NAMES_TO_IDS = 'bucket_names_to_ids'
    BUCKET_UPLOAD_DATA = 'bucket_upload_data'
    BUCKET_UPLOAD_URL = 'bucket_upload_url'
    BUCKET_UPLOAD_AUTH_TOKEN = 'bucket_upload_auth_token'
    DOWNLOAD_URL = 'download_url'
<<<<<<< HEAD
    MINIMUM_PART_SIZE = 'minimum_part_size'
=======
    REALM = 'realm'
>>>>>>> 1a00af72

    def __init__(self):
        user_account_info_path = os.environ.get('B2_ACCOUNT_INFO', '~/.b2_account_info')
        self.filename = os.path.expanduser(user_account_info_path)
        self.data = self._try_to_read_file()
        self._set_defaults()

    def _set_defaults(self):
        if self.BUCKET_UPLOAD_DATA not in self.data:
            self.data[self.BUCKET_UPLOAD_DATA] = {}
        if self.BUCKET_NAMES_TO_IDS not in self.data:
            self.data[self.BUCKET_NAMES_TO_IDS] = {}
        # We don't keep large file upload URLs across a reload
        self.large_file_uploads = {}

    def _try_to_read_file(self):
        try:
            with open(self.filename, 'rb') as f:
                # is there a cleaner way to do this that works in both Python 2 and 3?
                json_str = f.read().decode('utf-8')
                data = json.loads(json_str)
                # newer version of this tool require minimumPartSize.
                # if it's not there, we need to refresh
                if self.MINIMUM_PART_SIZE not in data:
                    data = {}
                return data
        except Exception:
            return {}

    def clear(self):
        self.data = {}
        self._write_file()
        self._set_defaults()

    def get_account_id(self):
        return self._get_account_info_or_exit(self.ACCOUNT_ID)

    def get_account_auth_token(self):
        return self._get_account_info_or_exit(self.ACCOUNT_AUTH_TOKEN)

    def get_api_url(self):
        return self._get_account_info_or_exit(self.API_URL)

    def get_application_key(self):
        return self._get_account_info_or_exit(self.APPLICATION_KEY)

    def get_download_url(self):
        return self._get_account_info_or_exit(self.DOWNLOAD_URL)

<<<<<<< HEAD
    def get_minimum_part_size(self):
        return self._get_account_info_or_exit(self.MINIMUM_PART_SIZE)
=======
    def get_realm(self):
        return self._get_account_info_or_exit(self.REALM)
>>>>>>> 1a00af72

    def _get_account_info_or_exit(self, key):
        result = self.data.get(key)
        if result is None:
            raise MissingAccountData(key)
        return result

<<<<<<< HEAD
    def set_account_id_and_auth_token(
        self, account_id, auth_token, api_url, download_url, minimum_part_size
    ):
=======
    def set_auth_data(self, account_id, auth_token, api_url, download_url, application_key, realm):
>>>>>>> 1a00af72
        self.data[self.ACCOUNT_ID] = account_id
        self.data[self.ACCOUNT_AUTH_TOKEN] = auth_token
        self.data[self.API_URL] = api_url
        self.data[self.APPLICATION_KEY] = application_key
        self.data[self.REALM] = realm
        self.data[self.DOWNLOAD_URL] = download_url
        self.data[self.MINIMUM_PART_SIZE] = minimum_part_size
        self._write_file()

    def set_bucket_upload_data(self, bucket_id, upload_url, upload_auth_token):
        self.data[self.BUCKET_UPLOAD_DATA][bucket_id] = {
            self.BUCKET_UPLOAD_URL: upload_url,
            self.BUCKET_UPLOAD_AUTH_TOKEN: upload_auth_token,
        }
        self._write_file()

    def get_bucket_upload_data(self, bucket_id):
        bucket_upload_data = self.data[self.BUCKET_UPLOAD_DATA].get(bucket_id)
        if bucket_upload_data is None:
            return None, None
        url = bucket_upload_data[self.BUCKET_UPLOAD_URL]
        upload_auth_token = bucket_upload_data[self.BUCKET_UPLOAD_AUTH_TOKEN]
        return url, upload_auth_token

    def clear_bucket_upload_data(self, bucket_id):
        self.data[self.BUCKET_UPLOAD_DATA].pop(bucket_id, None)

    def set_large_file_upload_data(self, file_id, upload_url, upload_auth_token):
        self.large_file_uploads[file_id] = (upload_url, upload_auth_token)

    def get_large_file_upload_data(self, file_id):
        return self.large_file_uploads.get(file_id, (None, None))

    def clear_large_file_upload_data(self, file_id):
        if file_id in self.large_file_uploads:
            del self.large_file_uploads[file_id]

    def save_bucket(self, bucket):
        names_to_ids = self.data[self.BUCKET_NAMES_TO_IDS]
        if names_to_ids.get(bucket.name) != bucket.id_:
            names_to_ids[bucket.name] = bucket.id_
            self._write_file()

    def refresh_entire_bucket_name_cache(self, name_id_iterable):
        names_to_ids = self.data[self.BUCKET_NAMES_TO_IDS]
        new_cache = dict(name_id_iterable)
        if names_to_ids != new_cache:
            self.data[self.BUCKET_NAMES_TO_IDS] = new_cache
            self._write_file()

    def remove_bucket_name(self, bucket_name):
        names_to_ids = self.data[self.BUCKET_NAMES_TO_IDS]
        if bucket_name in names_to_ids:
            del names_to_ids[bucket_name]
        self._write_file()

    def get_bucket_id_or_none_from_bucket_name(self, bucket_name):
        names_to_ids = self.data[self.BUCKET_NAMES_TO_IDS]
        return names_to_ids.get(bucket_name)

    def _write_file(self):
        flags = os.O_WRONLY | os.O_CREAT | os.O_TRUNC
        if os.name == 'nt':
            flags |= os.O_BINARY
        with os.fdopen(os.open(self.filename, flags, stat.S_IRUSR | stat.S_IWUSR), 'wb') as f:
            # is there a cleaner way to do this that works in both Python 2 and 3?
            json_bytes = json.dumps(self.data, indent=4, sort_keys=True).encode('utf-8')
            f.write(json_bytes)


class OpenUrl(object):
    """
    Context manager that handles an open urllib2.Request, and provides
    the file-like object that is the response.
    """

    def __init__(self, url, data, headers, params=None):
        self.url = url
        self.data = data
        self.headers = self._add_user_agent(headers)
        self.file = None
        self.params = None  # for debugging

    def _add_user_agent(self, headers):
        """
        Adds a User-Agent header if there isn't one already.

        Reminder: HTTP header names are case-insensitive.
        """
        for k in headers:
            if k.lower() == 'user-agent':
                return headers
        else:
            result = dict(headers)
            result['User-Agent'] = USER_AGENT
            return result

    def __enter__(self):
        try:
            request = urllib.request.Request(self.url, self.data, self.headers)
            self.file = urllib.request.urlopen(request)
            return self.file
        except urllib.error.HTTPError as e:
            data = e.read()
            raise WrappedHttpError(data, self.url, self.params, self.headers, sys.exc_info())
        except urllib.error.URLError as e:
            raise WrappedUrlError(e.reason, self.url, self.params, self.headers, sys.exc_info())
        except socket.error as e:  # includes socket.timeout
            # reportedly socket errors are not wrapped in urllib2.URLError since Python 2.7
            raise WrappedSocketError(
                'errno=%s' % (e.errno,),
                self.url,
                self.params,
                self.headers,
                sys.exc_info(),
            )
        except six.moves.http_client.HTTPException as e:  # includes httplib.BadStatusLine
            raise WrappedHttplibError(str(e), self.url, self.params, self.headers, sys.exc_info())

    def __exit__(self, exception_type, exception, traceback):
        if self.file is not None:
            self.file.close()


def read_str_from_http_response(response):
    """
    This is an ugly hack.  I probably don't understand Python 2/3
    compatibility well enough.

    The read() method on urllib responses returns a str in Python 2,
    and bytes in Python 3, so json.load() won't work in both. This
    function converts the result into a str that json.loads() will
    take.
    """
    if six.PY2:
        return response.read()
    else:
        return response.read().decode('utf-8')


def post_json(url, params, auth_token=None):
    """Coverts params to JSON and posts them to the given URL.

    Returns the resulting JSON, decoded into a dict or an
    exception, custom if possible, WrappedHttpError otherwise
    """
    data = six.b(json.dumps(params))
    headers = {}
    if auth_token is not None:
        headers['Authorization'] = auth_token
    try:
        with OpenUrl(url, data, headers, params) as f:
            json_text = read_str_from_http_response(f)
            return json.loads(json_text)
    except WrappedHttpError as e:
        # this wrapper for api errors
        # requires access to 'params'
        e_backup = sys.exc_info()
        try:
            error_dict = json.loads(e.data.decode('utf-8'))
        except ValueError:
            v = sys.exc_info()
            error_dict = {'error_decoding_json': v}
            raise FatalError('error decoding JSON when handling an exception', [e_backup, v],)
        status = error_dict.get('status')
        code = error_dict.get('code')
        if status == 400 and code == "already_hidden":
            raise FileAlreadyHidden(params['fileName'])
        elif status == 400 and code == 'bad_json':
            raise BadJson(error_dict.get('message'))
        elif status == 400 and code in ("no_such_file", "file_not_present"):
            # hide_file returns "no_such_file"
            # delete_file_version returns "file_not_present"
            raise FileNotPresent(params['fileName'])
        elif status == 400 and code == "duplicate_bucket_name":
            raise DuplicateBucketName(params['bucketName'])
<<<<<<< HEAD
        elif status == 400 and code == "missing_part":
            raise MissingPart(params['fileId'])
        elif status == 400 and code == "part_sha1_mismatch":
            raise PartSha1Mismatch(params['fileId'])
=======
        elif status == 401 and code in ("bad_auth_token", "expired_auth_token"):
            raise InvalidAuthToken(error_dict.get('message'), code)
>>>>>>> 1a00af72
        elif status == 403 and code == "storage_cap_exceeded":
            raise StorageCapExceeded()
        raise


def url_for_api(info, api_name):
    if api_name in ['b2_download_file_by_id']:
        base = info.get_download_url()
    else:
        base = info.get_api_url()
    return base + '/b2api/v1/' + api_name


def b2_url_encode(s):
    """URL-encodes a unicode string to be sent to B2 in an HTTP header.
    """
    return urllib.parse.quote(s.encode('utf-8'))


def b2_url_decode(s):
    """Decodes a Unicode string returned from B2 in an HTTP header.

    Returns a Python unicode string.
    """
    # Use str() to make sure that the input to unquote is a str, not
    # unicode, which ensures that the result is a str, which allows
    # the decoding to work properly.
    return urllib.parse.unquote_plus(str(s)).decode('utf-8')


@six.add_metaclass(ABCMeta)
class Action(object):
    """
    An action to take, such as uploading, downloading, or deleting
    a file.  Multi-threaded tasks create a sequence of Actions, which
    are then run by a pool of threads.

    An action can depend on other actions completing.  An example of
    this is making sure a CreateBucketAction happens before an
    UploadFileAction.
    """

    def __init__(self, prerequisites):
        """
        :param prerequisites: A list of tasks that must be completed
         before this one can be run.
        """
        self.prerequisites = prerequisites
        self.done = False

    def run(self):
        for prereq in self.prerequisites:
            prereq.wait_until_done()
        self.do_action()
        self.done = True

    def wait_until_done(self):
        # TODO: better implementation
        while not self.done:
            time.sleep(1)

    @abstractmethod
    def do_action(self):
        """
        Performs the action, returning only after the action is completed.

        Will not be called until all prerequisites are satisfied.
        """


class B2UploadAction(Action):
    def __init__(self, full_path, file_name, mod_time):
        self.full_path = full_path
        self.file_name = file_name
        self.mod_time = mod_time

    def do_action(self):
        raise NotImplementedError()

    def __str__(self):
        return 'b2_upload(%s, %s, %s)' % (self.full_path, self.file_name, self.mod_time)


class B2DownloadAction(Action):
    def __init__(self, file_name, file_id):
        self.file_name = file_name
        self.file_id = file_id

    def do_action(self):
        raise NotImplementedError()

    def __str__(self):
        return 'b2_download(%s, %s)' % (self.file_name, self.file_id)


class B2DeleteAction(Action):
    def __init__(self, file_name, file_id):
        self.file_name = file_name
        self.file_id = file_id

    def do_action(self):
        raise NotImplementedError()

    def __str__(self):
        return 'b2_delete(%s, %s)' % (self.file_name, self.file_id)


class LocalDeleteAction(Action):
    def __init__(self, full_path):
        self.full_path = full_path

    def do_action(self):
        raise NotImplementedError()

    def __str__(self):
        return 'local_delete(%s)' % (self.full_path)


class FileVersion(object):
    """
    Holds information about one version of a file:

       id - The B2 file id, or the local full path name
       mod_time - modification time, in seconds
       action - "hide" or "upload" (never "start")
    """

    def __init__(self, id_, mod_time, action):
        self.id_ = id_
        self.mod_time = mod_time
        self.action = action

    def __repr__(self):
        return 'FileVersion(%s, %s, %s)' % (repr(self.id_), repr(self.mod_time), repr(self.action))


class File(object):
    """
    Holds information about one file in a folder.

    The name is relative to the folder in all cases.

    Files that have multiple versions (which only happens
    in B2, not in local folders) include information about
    all of the versions, most recent first.
    """

    def __init__(self, name, versions):
        self.name = name
        self.versions = versions

    def latest_version(self):
        return self.versions[0]

    def __repr__(self):
        return 'File(%s, [%s])' % (self.name, ', '.join(map(repr, self.versions)))


@six.add_metaclass(ABCMeta)
class Folder(object):
    """
    Interface to a folder full of files, which might be a B2 bucket,
    a virtual folder in a B2 bucket, or a directory on a local file
    system.

    Files in B2 may have multiple versions, while files in local
    folders have just one.
    """

    @abstractmethod
    def all_files(self):
        """
        Returns an iterator over all of the files in the folder, in
        the order that B2 uses.

        No matter what the folder separator on the local file system
        is, "/" is used in the returned file names.
        """

    @abstractmethod
    def folder_type(self):
        """
        Returns one of:  'b2', 'local'
        """

    def make_full_path(self, file_name):
        """
        Only for local folders, returns the full path to the file.
        """
        raise NotImplementedError()


class LocalFolder(Folder):
    """
    Folder interface to a directory on the local machine.
    """

    def __init__(self, root):
        self.root = os.path.abspath(root)
        self.relative_paths = self._get_all_relative_paths(self.root)

    def folder_type(self):
        return 'local'

    def all_files(self):
        for relative_path in self.relative_paths:
            yield self._make_file(relative_path)

    def make_full_path(self, file_name):
        return os.path.join(self.root, file_name.replace('/', os.path.sep))

    def _get_all_relative_paths(self, root_path):
        """
        Returns a sorted list of all of the files under the given root,
        relative to that root
        """
        result = []
        for dirpath, dirnames, filenames in os.walk(root_path):
            for filename in filenames:
                full_path = os.path.join(dirpath, filename)
                relative_path = full_path[len(root_path) + 1:]
                result.append(relative_path)
        return sorted(result)

    def _make_file(self, relative_path):
        full_path = os.path.join(self.root, relative_path)
        mod_time = os.path.getmtime(full_path)
        slashes_path = '/'.join(relative_path.split(os.path.sep))
        version = FileVersion(full_path, mod_time, "upload")
        return File(slashes_path, [version])


def next_or_none(iterator):
    """
    Returns the next item from the iterator, or None if there are no more.
    """
    try:
        return six.advance_iterator(iterator)
    except StopIteration:
        return None


def zip_folders(folder_a, folder_b):
    """
    An iterator over all of the files in the union of two folders,
    matching file names.

    Each item is a pair (file_a, file_b) with the corresponding file
    in both folders.  Either file (but not both) will be None if the
    file is in only one folder.
    :param folder_a: A Folder object.
    :param folder_b: A Folder object.
    """
    iter_a = folder_a.all_files()
    iter_b = folder_b.all_files()
    current_a = next_or_none(iter_a)
    current_b = next_or_none(iter_b)
    while current_a is not None or current_b is not None:
        if current_a is None:
            yield (None, current_b)
            current_b = next_or_none(iter_b)
        elif current_b is None:
            yield (current_a, None)
            current_a = next_or_none(iter_a)
        elif current_a.name < current_b.name:
            yield (current_a, None)
            current_a = next_or_none(iter_a)
        elif current_b.name < current_a.name:
            yield (None, current_b)
            current_b = next_or_none(iter_b)
        else:
            assert current_a.name == current_b.name
            yield (current_a, current_b)
            current_a = next_or_none(iter_a)
            current_b = next_or_none(iter_b)


def make_file_sync_actions(
    sync_type, source_file, dest_file, source_folder, dest_folder, history_days
):
    """
    Yields the sequence of actions needed to sync the two files
    """
    source_mod_time = 0
    if source_file is not None:
        source_mod_time = source_file.latest_version().mod_time
    dest_mod_time = 0
    if dest_file is not None:
        dest_mod_time = dest_file.latest_version().mod_time
    if dest_mod_time < source_mod_time:
        if sync_type == 'local-to-b2':
            yield B2UploadAction(
                dest_folder.make_full_path(source_file.name), source_file.name, source_mod_time
            )
        else:
            yield B2DownloadAction(source_file.name, source_file.latest_version().id_)
    if source_mod_time == 0 and dest_mod_time != 0:
        if sync_type == 'local-to-b2':
            yield B2DeleteAction(dest_file.name, dest_file.latest_version().id_)
        else:
            yield LocalDeleteAction(dest_file.latest_version().id_)
    # TODO: clean up file history in B2
    # TODO: do not delete local files for history_days days


def make_folder_sync_actions(source_folder, dest_folder, history_days):
    """
    Yields a sequence of actions that will sync the destination
    folder to the source folder.
    """
    source_type = source_folder.folder_type()
    dest_type = dest_folder.folder_type()
    sync_type = '%s-to-%s' % (source_type, dest_type)
    if (source_folder.folder_type(), dest_folder.folder_type()) not in [
        ('b2', 'local'), ('local', 'b2')
    ]:
        raise NotImplementedError("Sync support only local-to-b2 and b2-to-local")
    for (source_file, dest_file) in zip_folders(source_folder, dest_folder):
        for action in make_file_sync_actions(
            sync_type, source_file, dest_file, source_folder, dest_folder, history_days
        ):
            yield action


def sync_folders(source, dest, history_days):
    """
    Syncs two folders.  Always ensures that every file in the
    source is also in the destination.  Deletes any file versions
    in the destination older than history_days.
    """


class ConsoleTool(object):
    """
    Implements the commands available in the B2 command-line tool
    using the B2Api library.

    Uses the StoredAccountInfo object to keep account data in
    ~/.b2_account_info between runs.
    """

    # TODO: move all creation of StoredAccountInfo into this class.

    def __init__(self):
        info = StoredAccountInfo()
        self.api = B2Api(info, AuthInfoCache(info))

    # bucket

    def create_bucket(self, args):
        if len(args) != 2:
            usage_and_exit()
        bucket_name = args[0]
        bucket_type = args[1]

        print(self.api.create_bucket(bucket_name, bucket_type).id_)

    def delete_bucket(self, args):
        if len(args) != 1:
            usage_and_exit()
        bucket_name = args[0]

        bucket = self.api.get_bucket_by_name(bucket_name)
        response = self.api.delete_bucket(bucket)

        print(json.dumps(response, indent=4, sort_keys=True))

    def update_bucket(self, args):
        if len(args) != 2:
            usage_and_exit()
        bucket_name = args[0]
        bucket_type = args[1]

        bucket = self.api.get_bucket_by_name(bucket_name)
        response = bucket.set_type(bucket_type)

        print(json.dumps(response, indent=4, sort_keys=True))

    def list_buckets(self, args):
        if len(args) != 0:
            usage_and_exit()

        for b in self.api.list_buckets():
            print('%s  %-10s  %s' % (b.id_, b.type_, b.name))

    # file

    def delete_file_version(self, args):
        if len(args) != 2:
            usage_and_exit()
        file_name = args[0]
        file_id = args[1]

        file_info = self.api.delete_file_version(file_id, file_name)

        response = file_info.as_dict()

        print(json.dumps(response, indent=2, sort_keys=True))

    def download_file_by_id(self, args):
        if len(args) != 2:
            usage_and_exit()
        file_id = args[0]
        local_file_name = args[1]

        progress_listener = make_progress_listener(local_file_name, False)
        download_dest = DownloadDestLocalFile(local_file_name, progress_listener)
        self.api.download_file_by_id(file_id, download_dest)
        self._print_download_info(download_dest)

    def download_file_by_name(self, args):
        if len(args) != 3:
            usage_and_exit()
        bucket_name = args[0]
        file_name = args[1]
        local_file_name = args[2]

        bucket = self.api.get_bucket_by_name(bucket_name)
        progress_listener = make_progress_listener(local_file_name, False)
        download_dest = DownloadDestLocalFile(local_file_name, progress_listener)
        bucket.download_file_by_name(file_name, download_dest)
        self._print_download_info(download_dest)

    def _print_download_info(self, download_dest):
        print('File name:   ', download_dest.file_name)
        print('File id:     ', download_dest.file_id)
        print('File size:   ', download_dest.content_length)
        print('Content type:', download_dest.content_type)
        print('Content sha1:', download_dest.content_sha1)
        for name in sorted(six.iterkeys(download_dest.file_info)):
            print('INFO', name + ':', download_dest.file_info[name])
        print('checksum matches')

    def get_file_info(self, args):
        if len(args) != 1:
            usage_and_exit()
        file_id = args[0]

        response = self.api.get_file_info(file_id)

        print(json.dumps(response, indent=2, sort_keys=True))

    def hide_file(self, args):
        if len(args) != 2:
            usage_and_exit()
        bucket_name = args[0]
        file_name = args[1]

        bucket = self.api.get_bucket_by_name(bucket_name)
        file_info = bucket.hide_file(file_name)

        response = file_info.as_dict()

        print(json.dumps(response, indent=2, sort_keys=True))

    def upload_file(self, args):
        content_type = None
        file_infos = {}
        sha1_sum = None
        quiet = False

        while 0 < len(args) and args[0][0] == '-':
            option = args[0]
            if option == '--sha1':
                if len(args) < 2:
                    usage_and_exit()
                sha1_sum = args[1]
                args = args[2:]
            elif option == '--contentType':
                if len(args) < 2:
                    usage_and_exit()
                content_type = args[1]
                args = args[2:]
            elif option == '--info':
                if len(args) < 2:
                    usage_and_exit()
                parts = args[1].split('=', 1)
                if len(parts) == 1:
                    raise BadFileInfo(args[1])
                file_infos[parts[0]] = parts[1]
                args = args[2:]
            elif option == '--quiet':
                quiet = True
                args = args[1:]
            else:
                usage_and_exit()

        if len(args) != 3:
            usage_and_exit()
        bucket_name = args[0]
        local_file = args[1]
        remote_file = local_path_to_b2_path(args[2])

        bucket = self.api.get_bucket_by_name(bucket_name)
        with make_progress_listener(local_file, quiet) as progress_listener:
            file_info = bucket.upload_local_file(
                local_file=local_file,
                file_name=remote_file,
                content_type=content_type,
                file_infos=file_infos,
                sha1_sum=sha1_sum,
                progress_listener=progress_listener,
            )
        response = file_info.as_dict()
        if not quiet:
            print("URL by file name: " + bucket.get_download_url(remote_file))
            print("URL by fileId: " + self.api.get_download_url_for_fileid(response['fileId']))
        print(json.dumps(response, indent=2, sort_keys=True))

    # account

    def authorize_account(self, args):
        realm = 'production'
        while 0 < len(args) and args[0][0] == '-':
            realm = args[0][2:]
            args = args[1:]
            if realm in self.api.account_info.REALM_URLS:
                break
            else:
                print('ERROR: unknown option', realm)
                usage_and_exit()

        url = self.api.account_info.REALM_URLS[realm]
        print('Using %s' % url)

        if 2 < len(args):
            usage_and_exit()
        if 0 < len(args):
            account_id = args[0]
        else:
            account_id = six.moves.input('Backblaze account ID: ')

        if 1 < len(args):
            application_key = args[1]
        else:
            application_key = getpass.getpass('Backblaze application key: ')

        self.api.authorize_account(realm, account_id, application_key)

    def clear_account(self, args):
        if len(args) != 0:
            usage_and_exit()
        self.api.account_info.clear()

    # listing

    def list_file_names(self, args):
        if len(args) < 1 or 3 < len(args):
            usage_and_exit()

        bucket_name = args[0]
        if 2 <= len(args):
            first_file_name = args[1]
        else:
            first_file_name = None
        if 3 <= len(args):
            count = int(args[2])
        else:
            count = 100

        bucket = self.api.get_bucket_by_name(bucket_name)

        response = bucket.list_file_names(first_file_name, count)
        print(json.dumps(response, indent=2, sort_keys=True))

    def list_file_versions(self, args):
        if len(args) < 1 or 4 < len(args):
            usage_and_exit()

        bucket_name = args[0]
        if 2 <= len(args):
            first_file_name = args[1]
        else:
            first_file_name = None
        if 3 <= len(args):
            first_file_id = args[2]
        else:
            first_file_id = None
        if 4 <= len(args):
            count = int(args[3])
        else:
            count = 100

        bucket = self.api.get_bucket_by_name(bucket_name)

        response = bucket.list_file_versions(first_file_name, first_file_id, count)
        print(json.dumps(response, indent=2, sort_keys=True))

    def ls(self, args):
        long_format = False
        show_versions = False
        while len(args) != 0 and args[0][0] == '-':
            option = args[0]
            args = args[1:]
            if option == '--long':
                long_format = True
            elif option == '--versions':
                show_versions = True
            else:
                print('Unknown option:', option)
                usage_and_exit()
        if len(args) < 1 or len(args) > 2:
            usage_and_exit()
        bucket_name = args[0]
        if len(args) == 1:
            prefix = ""
        else:
            prefix = args[1]
            if not prefix.endswith('/'):
                prefix += '/'

        bucket = self.api.get_bucket_by_name(bucket_name)
        for file_version_info, folder_name in bucket.ls(prefix, show_versions):
            if not long_format:
                print(folder_name or file_version_info.file_name)
            elif folder_name is not None:
                print(FileVersionInfo.format_folder_ls_entry(folder_name))
            else:
                print(file_version_info.format_ls_entry())

    # other

    def make_url(self, args):
        if len(args) != 1:
            usage_and_exit()

        file_id = args[0]

        print(self.api.get_download_url_for_fileid(file_id))

    def sync(self, args):
        # TODO: break up this method.  it's too long
        # maybe move into its own class?
        options = {'delete': False, 'hide': False}
        while args and args[0][0] == '-':
            option = args[0]
            args = args[1:]
            if option == '--delete':
                options['delete'] = True
            elif option == '--hide':
                options['hide'] = True
            else:
                message_and_exit('ERROR: unknown option: ' + option)
        if len(args) != 2:
            usage_and_exit()
        src = args[0]
        dst = args[1]
        local_path = src if dst.startswith('b2:') else dst
        b2_path = dst if dst.startswith('b2:') else src
        is_b2_src = b2_path == src
        if local_path.startswith('b2:') or not b2_path.startswith('b2:'):
            message_and_exit('ERROR: one of the paths must be a "b2:<bucket>" URI')
        elif not os.path.exists(local_path):
            message_and_exit('ERROR: local path doesn\'t exist: ' + local_path)
        bucket_name = b2_path[3:].split('/')[0]
        bucket_prefix = '/'.join(b2_path[3:].split('/')[1:])
        if bucket_prefix and not bucket_prefix.endswith('/'):
            bucket_prefix += '/'

        bucket = self.api.get_bucket_by_name(bucket_name)

        # Find all matching files in B2
        remote_files = {}
        for file_info, __ in bucket.ls(
            folder_to_list=bucket_prefix,
            max_entries=1000,
            recursive=True
        ):
            name = file_info.file_name
            after_prefix = name[len(bucket_prefix):]
            remote_files[after_prefix] = {
                'fileName': after_prefix,
                'fileId': file_info.id_,
                'size': file_info.size,
            }

        # Find all matching local files
        local_files = {}
        for dirpath, dirnames, filenames in os.walk(local_path):
            for filename in filenames:
                abspath = os.path.join(dirpath, filename)
                relpath = os.path.relpath(abspath, local_path)
                local_files[relpath] = {'fileName': relpath, 'size': os.path.getsize(abspath)}

        # Process differences
        local_fileset = set(local_files.keys())
        remote_fileset = set(remote_files.keys())
        for filename in local_fileset | remote_fileset:
            filepath = os.path.join(local_path, filename)
            dirpath = os.path.dirname(filepath)
            b2_path = local_path_to_b2_path(os.path.join(bucket_prefix, filename))
            local_file = local_files.get(filename)
            remote_file = remote_files.get(filename)
            is_match = local_file and remote_file and local_file['size'] == remote_file['size']
            if is_b2_src and remote_file and not is_match:
                print("+ %s" % filename)
                if not os.path.exists(dirpath):
                    os.makedirs(dirpath)
                download_dest = DownloadDestLocalFile(filepath, DoNothingProgressListener())
                self.api.download_file_by_id(remote_file['fileId'], download_dest)
            elif is_b2_src and not remote_file and options['delete']:
                print("- %s" % filename)
                os.remove(filepath)
            elif not is_b2_src and local_file and not is_match:
                print("+ %s" % filename)
                file_infos = {
                    'src_last_modified_millis': str(int(os.path.getmtime(filepath) * 1000))
                }
                bucket.upload_local_file(filepath, b2_path, file_infos=file_infos)
            elif not is_b2_src and not local_file and options['delete']:
                print("- %s" % filename)
                self.api.delete_file_version(remote_file['fileId'], b2_path)
            elif not is_b2_src and not local_file and options['hide']:
                print(". %s" % filename)
                bucket.hide_file(b2_path)

        # Remove empty local directories
        if is_b2_src and options['delete']:
            for dirpath, dirnames, filenames in os.walk(local_path, topdown=False):
                for name in dirnames:
                    try:
                        os.rmdir(os.path.join(dirpath, name))
                    except:
                        pass


def main():
    if len(sys.argv) < 2:
        usage_and_exit()

    decoded_argv = decode_sys_argv()

    action = decoded_argv[1]
    args = decoded_argv[2:]

    ct = ConsoleTool()
    try:
        if action == 'authorize_account':
            ct.authorize_account(args)
        elif action == 'clear_account':
            ct.clear_account(args)
        elif action == 'create_bucket':
            ct.create_bucket(args)
        elif action == 'delete_bucket':
            ct.delete_bucket(args)
        elif action == 'delete_file_version':
            ct.delete_file_version(args)
        elif action == 'download_file_by_id':
            ct.download_file_by_id(args)
        elif action == 'download_file_by_name':
            ct.download_file_by_name(args)
        elif action == 'get_file_info':
            ct.get_file_info(args)
        elif action == 'hide_file':
            ct.hide_file(args)
        elif action == 'list_buckets':
            ct.list_buckets(args)
        elif action == 'list_file_names':
            ct.list_file_names(args)
        elif action == 'list_file_versions':
            ct.list_file_versions(args)
        elif action == 'ls':
            ct.ls(args)
        elif action == 'make_url':
            ct.make_url(args)
        elif action == 'sync':
            ct.sync(args)
        elif action == 'update_bucket':
            ct.update_bucket(args)
        elif action == 'upload_file':
            ct.upload_file(args)
        elif action == 'version':
            print('b2 command line tool, version', VERSION)
        else:
            usage_and_exit()
    except MissingAccountData:
        print('ERROR: Missing account.  Use: b2 authorize_account')
        sys.exit(1)
    except B2Error as e:
        print('ERROR: %s' % (e,))
        sys.exit(1)<|MERGE_RESOLUTION|>--- conflicted
+++ resolved
@@ -1499,7 +1499,6 @@
             json_text = read_str_from_http_response(response_file)
             return json.loads(json_text)
 
-<<<<<<< HEAD
     def upload_part(
         self, upload_url, upload_auth_token, part_number, content_length, content_sha1, data_stream
     ):
@@ -1513,7 +1512,7 @@
         with OpenUrl(upload_url, data_stream, headers) as response_file:
             json_text = read_str_from_http_response(response_file)
             return json.loads(json_text)
-=======
+
 
 class B2Session(object):
     """
@@ -1547,7 +1546,7 @@
                     raise
 
         return wrapper
->>>>>>> 1a00af72
+
 
 ## B2Api
 
@@ -1617,20 +1616,15 @@
 
         realm_url = self.account_info.REALM_URLS[realm]
         response = self.raw_api.authorize_account(realm_url, account_id, application_key)
-<<<<<<< HEAD
-        self.account_info.set_account_id_and_auth_token(
-            response['accountId'], response['authorizationToken'], response['apiUrl'],
-            response['downloadUrl'], response['minimumPartSize']
-=======
 
         self.account_info.set_auth_data(
             response['accountId'],
             response['authorizationToken'],
             response['apiUrl'],
             response['downloadUrl'],
+            response['minimumPartSize'],
             application_key,
             realm,
->>>>>>> 1a00af72
         )
 
     # buckets
@@ -1794,18 +1788,12 @@
         pass
 
     @abstractmethod
-<<<<<<< HEAD
-    def set_account_id_and_auth_token(
-        self, account_id, auth_token, api_url, download_url, minimum_part_size
-    ):
-=======
     def get_realm(self):
         """ returns realm or raises MissingAccountData exception """
         pass
 
     @abstractmethod
     def set_auth_data(self, account_id, auth_token, api_url, download_url, application_key, realm):
->>>>>>> 1a00af72
         pass
 
     @abstractmethod
@@ -1843,11 +1831,8 @@
     BUCKET_UPLOAD_URL = 'bucket_upload_url'
     BUCKET_UPLOAD_AUTH_TOKEN = 'bucket_upload_auth_token'
     DOWNLOAD_URL = 'download_url'
-<<<<<<< HEAD
     MINIMUM_PART_SIZE = 'minimum_part_size'
-=======
     REALM = 'realm'
->>>>>>> 1a00af72
 
     def __init__(self):
         user_account_info_path = os.environ.get('B2_ACCOUNT_INFO', '~/.b2_account_info')
@@ -1897,13 +1882,11 @@
     def get_download_url(self):
         return self._get_account_info_or_exit(self.DOWNLOAD_URL)
 
-<<<<<<< HEAD
     def get_minimum_part_size(self):
         return self._get_account_info_or_exit(self.MINIMUM_PART_SIZE)
-=======
+
     def get_realm(self):
         return self._get_account_info_or_exit(self.REALM)
->>>>>>> 1a00af72
 
     def _get_account_info_or_exit(self, key):
         result = self.data.get(key)
@@ -1911,13 +1894,7 @@
             raise MissingAccountData(key)
         return result
 
-<<<<<<< HEAD
-    def set_account_id_and_auth_token(
-        self, account_id, auth_token, api_url, download_url, minimum_part_size
-    ):
-=======
-    def set_auth_data(self, account_id, auth_token, api_url, download_url, application_key, realm):
->>>>>>> 1a00af72
+    def set_auth_data(self, account_id, auth_token, api_url, download_url, minimum_part_size, application_key, realm):
         self.data[self.ACCOUNT_ID] = account_id
         self.data[self.ACCOUNT_AUTH_TOKEN] = auth_token
         self.data[self.API_URL] = api_url
@@ -2094,15 +2071,12 @@
             raise FileNotPresent(params['fileName'])
         elif status == 400 and code == "duplicate_bucket_name":
             raise DuplicateBucketName(params['bucketName'])
-<<<<<<< HEAD
         elif status == 400 and code == "missing_part":
             raise MissingPart(params['fileId'])
         elif status == 400 and code == "part_sha1_mismatch":
             raise PartSha1Mismatch(params['fileId'])
-=======
         elif status == 401 and code in ("bad_auth_token", "expired_auth_token"):
             raise InvalidAuthToken(error_dict.get('message'), code)
->>>>>>> 1a00af72
         elif status == 403 and code == "storage_cap_exceeded":
             raise StorageCapExceeded()
         raise
